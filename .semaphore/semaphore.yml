# This file is managed by ServiceBot plugin - Semaphore. The content in this file is created using a common
# template and configurations in service.yml.
# Any modifications made to ths file will be overwritten by the generated content in nightly runs.
# For more information, please refer to the page:
# https://confluentinc.atlassian.net/wiki/spaces/Foundations/pages/2871296194/Add+SemaphoreCI
version: v1.0
name: build-test-release
agent:
  machine:
    type: s1-prod-ubuntu24-04-amd64-1

fail_fast:
  cancel:
    when: "true"

execution_time_limit:
  hours: 1

queue:
  - when: "branch != 'master' and branch !~ '[0-9]+\\.[0-9]+\\.x'"
    processing: parallel

global_job_config:
  prologue:
    commands:
      - checkout
      - . set-cp-java-version
      - . cache-maven restore

blocks:
  - name: Test
    dependencies: []
    run:
      # don't run the tests on non-functional changes...
      when: "change_in('/', {exclude: ['/.deployed-versions/', '.github/'], default_branch: 'master'})"
    task:
      jobs:
        - name: Test
          commands:
            - . sem-pint -c
            - ci-tools ci-update-version
            - mvn -U -Dmaven.wagon.http.retryHandler.count=10 --batch-mode --no-transfer-progress clean verify install dependency:analyze validate
            - . cache-maven store
      epilogue:
        always:
          commands:
            - . publish-test-results
            - artifact push workflow target/test-results
            - artifact push workflow target

  - name: Release
    dependencies: ["Test"]
    run:
      when: "branch = 'master' or branch =~ '[0-9]+\\.[0-9]+\\.x'"
    task:
      jobs:
        - name: Release
          commands:
            - ci-tools ci-update-version
            - ci-tools ci-push-tag
            - mvn -U -Dmaven.wagon.http.retryHandler.count=10 --batch-mode 
              -DaltDeploymentRepository=confluent-codeartifact-internal::default::https://confluent-519856050701.d.codeartifact.us-west-2.amazonaws.com/maven/maven-snapshots/ 
              -DrepositoryId=confluent-codeartifact-internal deploy -DskipTests
  - name: CP Jar Build CI Gating
    dependencies: []
    run:
      # Run this block only for pull requests
      when: "pull_request =~ '.*'"
    task:
      agent:
        machine:
          type: s1-prod-ubuntu24-04-arm64-00
      env_vars:
        - name: COMPONENT_NAME
          value: rest-utils
      jobs:
        - name: Trigger and wait for CP Jar Build Task
          commands:
            # Don't run this block if target branch for PR is not a nightly branch or master branch
            # cp-jar-build today doesn't support other branches
            - |
              if [[ "$SEMAPHORE_GIT_BRANCH" =~ ^[0-9]+\.[0-9]+\.x$ ]] || [[ "$SEMAPHORE_GIT_BRANCH" == "master" ]] ; then \
                  echo "PR is targeted to ${SEMAPHORE_GIT_BRANCH} branch which is CP nightly or master branch. Triggering cp-jar-build task."; \
                  sem-trigger -p packaging \
                    -t cp-jar-build \
                    -b $SEMAPHORE_GIT_BRANCH \
                    -d "|" -i "CUSTOM_BRANCH_COMPONENTS|${COMPONENT_NAME}=${SEMAPHORE_GIT_WORKING_BRANCH}" \
                    -w; \
              else \
                  echo "PR is targeted to ${SEMAPHORE_GIT_BRANCH} branch which is not CP nightly or master branch. Skipping cp-jar-build task."; \
              fi;

after_pipeline:
  task:
    agent:
      machine:
        type: s1-prod-ubuntu24-04-arm64-00
    jobs:
      - name: Metrics
        commands:
          - emit-ci-metrics -p -a test-results
      - name: Publish Test Results
        commands:
          - test-results gen-pipeline-report
      - name: SonarQube
        commands:
          - checkout
<<<<<<< HEAD
          - sem-version java 17
=======
>>>>>>> 996f687b
          - artifact pull workflow target
          - emit-sonarqube-data --enable_sonarqube_enterprise --run_only_sonar_scan
      - name: Trigger downstream projects
        commands:
          - >-
            if [[ -z "$SEMAPHORE_GIT_PR_BRANCH" ]] && [[ "$SEMAPHORE_PIPELINE_RESULT" == "passed" ]]; then
              sem-trigger -p schema-registry -b $SEMAPHORE_GIT_BRANCH -f .semaphore/semaphore.yml
              sem-trigger -p metadata-service -b $SEMAPHORE_GIT_BRANCH -f .semaphore/semaphore.yml
              sem-trigger -p kafka-rest -b $SEMAPHORE_GIT_BRANCH -f .semaphore/semaphore.yml
              sem-trigger -p confluent-security-plugins -b $SEMAPHORE_GIT_BRANCH -f .semaphore/semaphore.yml
              sem-trigger -p ce-kafka-http-server -b $SEMAPHORE_GIT_BRANCH -f .semaphore/semaphore.yml
              sem-trigger -p secret-registry -b $SEMAPHORE_GIT_BRANCH -f .semaphore/semaphore.yml
              sem-trigger -p confluent-cloud-plugins -b $SEMAPHORE_GIT_BRANCH -f .semaphore/semaphore.yml
              sem-trigger -p kafka-streams-examples -b $SEMAPHORE_GIT_BRANCH -f .semaphore/semaphore.yml
            fi<|MERGE_RESOLUTION|>--- conflicted
+++ resolved
@@ -105,10 +105,6 @@
       - name: SonarQube
         commands:
           - checkout
-<<<<<<< HEAD
-          - sem-version java 17
-=======
->>>>>>> 996f687b
           - artifact pull workflow target
           - emit-sonarqube-data --enable_sonarqube_enterprise --run_only_sonar_scan
       - name: Trigger downstream projects
