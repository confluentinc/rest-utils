<?xml version="1.0" encoding="UTF-8"?>
<project xmlns="http://maven.apache.org/POM/4.0.0"
         xmlns:xsi="http://www.w3.org/2001/XMLSchema-instance"
         xsi:schemaLocation="http://maven.apache.org/POM/4.0.0 http://maven.apache.org/maven-v4_0_0.xsd">

    <modelVersion>4.0.0</modelVersion>

    <parent>
        <groupId>io.confluent</groupId>
<<<<<<< HEAD
        <artifactId>common</artifactId>
        <version>4.1.0-SNAPSHOT</version>
=======
        <artifactId>common-docker</artifactId>
        <version>4.0.1-SNAPSHOT</version>
>>>>>>> e1e870b3
    </parent>

    <artifactId>rest-utils-parent</artifactId>
    <packaging>pom</packaging>
    <name>rest-utils-parent</name>
    <organization>
        <name>Confluent, Inc.</name>
        <url>http://confluent.io</url>
    </organization>
    <url>http://confluent.io</url>
    <description>
        Confluent REST Utils provides a small framework and utilities for writing Java
        REST APIs using Jersey, Jackson, Jetty, and Hibernate Validator.
    </description>

    <licenses>
        <license>
            <name>Apache License 2.0</name>
            <url>http://www.apache.org/licenses/LICENSE-2.0.html</url>
            <distribution>repo</distribution>
        </license>
    </licenses>

    <scm>
        <connection>scm:git:git://github.com/confluentinc/rest-utils.git</connection>
        <developerConnection>scm:git:git@github.com:confluentinc/rest-utils.git</developerConnection>
        <url>https://github.com/confluentinc/rest-utils</url>
        <tag>HEAD</tag>
    </scm>

    <modules>
        <module>core</module>
        <module>test</module>
        <module>examples</module>
        <module>package</module>
    </modules>

    <properties>
        <apache.httpclient.version>4.5.3</apache.httpclient.version>
        <bouncycastle.bcpkix.version>1.58</bouncycastle.bcpkix.version>
        <confluent.maven.repo>http://packages.confluent.io/maven/</confluent.maven.repo>
        <java.version>1.7</java.version>
        <!-- can't upgrade jersey past 2.25 until we move to java 8 -->
        <jersey.version>2.25</jersey.version>
        <!-- can't upgrade jetty past 9.2 until we move to java 8 -->
        <jetty.version>9.2.22.v20170606</jetty.version>
        <jackson.version>2.9.1</jackson.version>
    </properties>

    <repositories>
        <repository>
            <id>confluent</id>
            <name>Confluent</name>
            <url>${confluent.maven.repo}</url>
        </repository>
    </repositories>

    <dependencyManagement>
        <dependencies>
            <!--this is for children-->
            <dependency>
                <groupId>io.confluent</groupId>
                <artifactId>rest-utils</artifactId>
                <version>${project.version}</version>
            </dependency>
            <dependency>
                <groupId>io.confluent</groupId>
                <artifactId>rest-utils-test</artifactId>
                <version>${project.version}</version>
                <scope>test</scope>
            </dependency>

            <!--our actual deps-->
            <dependency>
                <groupId>org.glassfish.jersey.containers</groupId>
                <artifactId>jersey-container-servlet</artifactId>
                <version>${jersey.version}</version>
            </dependency>
            <dependency>
                <groupId>org.glassfish.jersey.ext</groupId>
                <artifactId>jersey-bean-validation</artifactId>
                <version>${jersey.version}</version>
            </dependency>
            <dependency>
                <groupId>org.glassfish.jersey.media</groupId>
                <artifactId>jersey-media-json-jackson</artifactId>
                <version>${jersey.version}</version>
                <exclusions>
                    <exclusion>
                        <groupId>com.fasterxml.jackson.core</groupId>
                        <artifactId>jackson-annotations</artifactId>
                    </exclusion>
                </exclusions>
            </dependency>

            <dependency>
                <groupId>org.eclipse.jetty</groupId>
                <artifactId>jetty-jmx</artifactId>
                <version>${jetty.version}</version>
            </dependency>
            <dependency>
                <groupId>org.eclipse.jetty</groupId>
                <artifactId>jetty-server</artifactId>
                <version>${jetty.version}</version>
            </dependency>
            <dependency>
                <groupId>org.eclipse.jetty</groupId>
                <artifactId>jetty-servlet</artifactId>
                <version>${jetty.version}</version>
            </dependency>
            <dependency>
                <groupId>org.eclipse.jetty</groupId>
                <artifactId>jetty-servlets</artifactId>
                <version>${jetty.version}</version>
            </dependency>
            <dependency>
                <groupId>org.eclipse.jetty</groupId>
                <artifactId>jetty-jaas</artifactId>
                <version>${jetty.version}</version>
            </dependency>
            <dependency>
                <groupId>com.fasterxml.jackson.core</groupId>
                <artifactId>jackson-databind</artifactId>
                <version>${jackson.version}</version>
            </dependency>
            <dependency>
                <groupId>com.fasterxml.jackson.jaxrs</groupId>
                <artifactId>jackson-jaxrs-json-provider</artifactId>
                <version>${jackson.version}</version>
            </dependency>
            <dependency>
                <groupId>com.fasterxml.jackson.jaxrs</groupId>
                <artifactId>jackson-jaxrs-base</artifactId>
                <version>${jackson.version}</version>
            </dependency>
            <dependency>
                <groupId>com.fasterxml.jackson.core</groupId>
                <artifactId>jackson-annotations</artifactId>
                <version>${jackson.version}</version>
            </dependency>
            <dependency>
                <groupId>org.glassfish.jersey</groupId>
                <artifactId>jersey-bom</artifactId>
                <version>${jersey.version}</version>
                <type>pom</type>
                <scope>import</scope>
            </dependency>
            <!--test-->
            <dependency>
                <groupId>org.bouncycastle</groupId>
                <artifactId>bcpkix-jdk15on</artifactId>
                <version>${bouncycastle.bcpkix.version}</version>
                <scope>test</scope>
            </dependency>
            <dependency>
                <groupId>org.apache.httpcomponents</groupId>
                <artifactId>httpclient</artifactId>
                <version>${apache.httpclient.version}</version>
                <scope>test</scope>
            </dependency>
            <dependency>
                <groupId>org.glassfish.jersey.test-framework</groupId>
                <artifactId>jersey-test-framework-core</artifactId>
                <version>${jersey.version}</version>
            </dependency>
            <dependency>
                <groupId>org.glassfish.jersey.test-framework.providers</groupId>
                <artifactId>jersey-test-framework-provider-jetty</artifactId>
                <version>${jersey.version}</version>
            </dependency>
        </dependencies>
    </dependencyManagement>

    <build>
        <plugins>
            <plugin>
                <artifactId>maven-assembly-plugin</artifactId>
                <configuration>
                    <descriptors>
                        <descriptor>src/assembly/package.xml</descriptor>
                    </descriptors>
                </configuration>
            </plugin>
            <plugin>
                <groupId>org.apache.maven.plugins</groupId>
                <artifactId>maven-checkstyle-plugin</artifactId>
                <executions>
                    <execution>
                        <id>validate</id>
                        <phase>validate</phase>
                        <configuration>
                            <suppressionsLocation>checkstyle/suppressions.xml</suppressionsLocation>
                        </configuration>
                        <goals>
                            <goal>check</goal>
                        </goals>
                    </execution>
                </executions>
            </plugin>
        </plugins>
    </build>
</project><|MERGE_RESOLUTION|>--- conflicted
+++ resolved
@@ -7,13 +7,8 @@
 
     <parent>
         <groupId>io.confluent</groupId>
-<<<<<<< HEAD
-        <artifactId>common</artifactId>
+        <artifactId>common-docker</artifactId>
         <version>4.1.0-SNAPSHOT</version>
-=======
-        <artifactId>common-docker</artifactId>
-        <version>4.0.1-SNAPSHOT</version>
->>>>>>> e1e870b3
     </parent>
 
     <artifactId>rest-utils-parent</artifactId>
