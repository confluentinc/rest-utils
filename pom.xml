<project xmlns="http://maven.apache.org/POM/4.0.0"
         xmlns:xsi="http://www.w3.org/2001/XMLSchema-instance"
         xsi:schemaLocation="http://maven.apache.org/POM/4.0.0 http://maven.apache.org/maven-v4_0_0.xsd">

    <modelVersion>4.0.0</modelVersion>

    <groupId>io.confluent</groupId>
    <artifactId>rest-utils-parent</artifactId>
    <packaging>pom</packaging>
    <version>3.2.3-SNAPSHOT</version>
    <name>rest-utils-parent</name>
    <organization>
        <name>Confluent, Inc.</name>
        <url>http://confluent.io</url>
    </organization>
    <url>http://confluent.io</url>
    <description>
        Confluent REST Utils provides a small framework and utilities for writing Java
        REST APIs using Jersey, Jackson, Jetty, and Hibernate Validator.
    </description>

    <licenses>
        <license>
            <name>Apache License 2.0</name>
            <url>http://www.apache.org/licenses/LICENSE-2.0.html</url>
            <distribution>repo</distribution>
        </license>
    </licenses>

    <scm>
        <connection>scm:git:git://github.com/confluentinc/rest-utils.git</connection>
        <developerConnection>scm:git:git@github.com:confluentinc/rest-utils.git</developerConnection>
        <url>https://github.com/confluentinc/rest-utils</url>
        <tag>HEAD</tag>
    </scm>

    <modules>
        <module>core</module>
        <module>test</module>
        <module>examples</module>
        <module>package</module>
    </modules>

    <properties>
        <confluent.maven.repo>http://packages.confluent.io/maven/</confluent.maven.repo>
        <confluent.common.version>3.2.3-SNAPSHOT</confluent.common.version>
        <slf4j.version>1.7.21</slf4j.version>
        <kafka.version>0.10.2.2-SNAPSHOT</kafka.version>
        <jersey.version>2.19</jersey.version>
        <jetty.version>9.2.12.v20150709</jetty.version>
<<<<<<< HEAD
        <jackson.version>2.8.4</jackson.version>
=======
        <jackson.version>2.9.4</jackson.version>
>>>>>>> cd9adf44
        <junit.version>4.12</junit.version>
        <project.build.sourceEncoding>UTF-8</project.build.sourceEncoding>
        <apache.httpclient.version>4.5.2</apache.httpclient.version>
        <kafka.scala.version>2.11</kafka.scala.version>
        <bouncycastle.bcpkix.version>1.54</bouncycastle.bcpkix.version>
    </properties>

    <repositories>
        <repository>
            <id>confluent</id>
            <name>Confluent</name>
            <url>${confluent.maven.repo}</url>
        </repository>
    </repositories>

    <dependencies>
        <dependency>
            <groupId>org.slf4j</groupId>
            <artifactId>slf4j-log4j12</artifactId>
            <version>${slf4j.version}</version>
            <scope>test</scope>
        </dependency>
    </dependencies>

    <build>
        <plugins>
            <plugin>
                <groupId>org.apache.maven.plugins</groupId>
                <artifactId>maven-compiler-plugin</artifactId>
                <version>2.5.1</version>
                <inherited>true</inherited>
                <configuration>
                    <source>1.7</source>
                    <target>1.7</target>
                </configuration>
            </plugin>
            <plugin>
                <artifactId>maven-assembly-plugin</artifactId>
                <version>2.5.2</version>
                <configuration>
                    <descriptors>
                        <descriptor>src/assembly/package.xml</descriptor>
                    </descriptors>
                </configuration>
            </plugin>
            <plugin>
                <groupId>org.apache.maven.plugins</groupId>
                <artifactId>maven-surefire-plugin</artifactId>
                <version>2.18.1</version>
                <configuration>
                    <argLine>-Djava.awt.headless=true</argLine>
                </configuration>
            </plugin>
            <plugin>
                <groupId>org.apache.maven.plugins</groupId>
                <artifactId>maven-jar-plugin</artifactId>
                <version>2.6</version>
                <executions>
                    <execution>
                        <goals>
                            <goal>test-jar</goal>
                        </goals>
                    </execution>
                </executions>
            </plugin>
        </plugins>
    </build>
</project><|MERGE_RESOLUTION|>--- conflicted
+++ resolved
@@ -48,11 +48,7 @@
         <kafka.version>0.10.2.2-SNAPSHOT</kafka.version>
         <jersey.version>2.19</jersey.version>
         <jetty.version>9.2.12.v20150709</jetty.version>
-<<<<<<< HEAD
-        <jackson.version>2.8.4</jackson.version>
-=======
         <jackson.version>2.9.4</jackson.version>
->>>>>>> cd9adf44
         <junit.version>4.12</junit.version>
         <project.build.sourceEncoding>UTF-8</project.build.sourceEncoding>
         <apache.httpclient.version>4.5.2</apache.httpclient.version>
