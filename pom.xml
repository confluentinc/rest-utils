--- conflicted
+++ resolved
@@ -55,11 +55,7 @@
         <jersey.version>2.25</jersey.version>
         <!-- can't upgrade jetty past 9.2 until we move to java 8 -->
         <jetty.version>9.2.22.v20170606</jetty.version>
-<<<<<<< HEAD
-        <jackson.version>2.9.1</jackson.version>
-=======
         <jackson.version>2.9.4</jackson.version>
->>>>>>> 8f1d985d
     </properties>
 
     <repositories>
