<?xml version="1.0" encoding="UTF-8"?>
<project xmlns="http://maven.apache.org/POM/4.0.0"
         xmlns:xsi="http://www.w3.org/2001/XMLSchema-instance"
         xsi:schemaLocation="http://maven.apache.org/POM/4.0.0 http://maven.apache.org/xsd/maven-4.0.0.xsd">
    <modelVersion>4.0.0</modelVersion>
    <parent>
        <groupId>io.confluent</groupId>
        <artifactId>rest-utils-parent</artifactId>
<<<<<<< HEAD
        <version>8.0.0-663</version>
=======
        <version>8.2.0-0</version>
>>>>>>> 7b7706ca
    </parent>

    <artifactId>rest-utils-fips-tests</artifactId>
    <packaging>jar</packaging>
    <name>rest-utils-fips-tests</name>

    <dependencies>
        <dependency>
            <groupId>io.confluent</groupId>
            <artifactId>rest-utils</artifactId>
            <version>${io.confluent.rest-utils.version}</version>
        </dependency>
        <dependency>
            <groupId>org.apache.logging.log4j</groupId>
            <artifactId>log4j-slf4j-impl</artifactId>
            <scope>test</scope>
        </dependency>
        <dependency>
            <groupId>com.fasterxml.jackson.dataformat</groupId>
            <artifactId>jackson-dataformat-yaml</artifactId>
            <scope>test</scope>
        </dependency>
        <dependency>
            <groupId>org.junit.jupiter</groupId>
            <artifactId>junit-jupiter</artifactId>
            <version>${junit.jupiter.version}</version>
        </dependency>
        <dependency>
            <groupId>org.apache.kafka</groupId>
            <artifactId>kafka-clients</artifactId>
            <classifier>test</classifier>
            <scope>test</scope>
        </dependency>
        <dependency>
            <groupId>com.google.auto.service</groupId>
            <artifactId>auto-service</artifactId>
            <version>1.1.1</version>
            <optional>true</optional>
            <scope>test</scope>
        </dependency>
        <dependency>
            <groupId>org.eclipse.jetty</groupId>
            <artifactId>jetty-alpn-java-server</artifactId>
            <scope>test</scope>
        </dependency>
        <dependency>
            <groupId>org.eclipse.jetty</groupId>
            <artifactId>jetty-alpn-java-client</artifactId>
            <scope>test</scope>
        </dependency>
        <dependency>
            <groupId>org.apache.httpcomponents</groupId>
            <artifactId>httpclient</artifactId>
            <scope>test</scope>
        </dependency>
        <dependency>
            <groupId>org.eclipse.jetty.http2</groupId>
            <artifactId>jetty-http2-client</artifactId>
            <scope>test</scope>
        </dependency>
        <dependency>
            <groupId>org.eclipse.jetty.http2</groupId>
            <artifactId>jetty-http2-client-transport</artifactId>
            <scope>test</scope>
        </dependency>
        <dependency>
            <groupId>org.bouncycastle</groupId>
            <artifactId>bc-fips</artifactId>
            <version>${bouncycastle.fips.version}</version>
            <scope>test</scope>
        </dependency>
        <dependency>
            <groupId>org.bouncycastle</groupId>
            <artifactId>bctls-fips</artifactId>
            <version>${bouncycastle.tls-fips.version}</version>
            <scope>test</scope>
        </dependency>
        <dependency>
            <groupId>org.bouncycastle</groupId>
            <artifactId>bcpkix-fips</artifactId>
            <version>${bouncycastle.bcpkix-fips.version}</version>
            <scope>test</scope>
        </dependency>
        <dependency>
            <groupId>org.bouncycastle</groupId>
            <artifactId>bcpkix-fips</artifactId>
            <version>1.0.7</version>
            <scope>test</scope>
        </dependency>
    </dependencies>
</project><|MERGE_RESOLUTION|>--- conflicted
+++ resolved
@@ -6,11 +6,7 @@
     <parent>
         <groupId>io.confluent</groupId>
         <artifactId>rest-utils-parent</artifactId>
-<<<<<<< HEAD
-        <version>8.0.0-663</version>
-=======
         <version>8.2.0-0</version>
->>>>>>> 7b7706ca
     </parent>
 
     <artifactId>rest-utils-fips-tests</artifactId>
