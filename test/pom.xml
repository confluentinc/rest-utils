<?xml version="1.0" encoding="UTF-8"?>
<project xmlns="http://maven.apache.org/POM/4.0.0"
         xmlns:xsi="http://www.w3.org/2001/XMLSchema-instance"
         xsi:schemaLocation="http://maven.apache.org/POM/4.0.0 http://maven.apache.org/maven-v4_0_0.xsd">

    <modelVersion>4.0.0</modelVersion>

    <parent>
        <groupId>io.confluent</groupId>
        <artifactId>rest-utils-parent</artifactId>
<<<<<<< HEAD
        <version>5.0.1</version>
=======
        <version>5.0.2</version>
>>>>>>> 15835728
    </parent>

    <groupId>io.confluent</groupId>
    <artifactId>rest-utils-test</artifactId>
    <packaging>jar</packaging>
    <name>rest-utils-test</name>

    <dependencies>
        <dependency>
            <groupId>io.confluent</groupId>
            <artifactId>rest-utils</artifactId>
        </dependency>
        <dependency>
            <groupId>junit</groupId>
            <artifactId>junit</artifactId>
            <scope>compile</scope>
        </dependency>
        <dependency>
            <groupId>org.glassfish.jersey.test-framework</groupId>
            <artifactId>jersey-test-framework-core</artifactId>
        </dependency>
        <dependency>
            <groupId>org.glassfish.jersey.test-framework.providers</groupId>
            <artifactId>jersey-test-framework-provider-jetty</artifactId>
        </dependency>
    </dependencies>
</project><|MERGE_RESOLUTION|>--- conflicted
+++ resolved
@@ -8,11 +8,7 @@
     <parent>
         <groupId>io.confluent</groupId>
         <artifactId>rest-utils-parent</artifactId>
-<<<<<<< HEAD
-        <version>5.0.1</version>
-=======
         <version>5.0.2</version>
->>>>>>> 15835728
     </parent>
 
     <groupId>io.confluent</groupId>
