--- conflicted
+++ resolved
@@ -30,24 +30,17 @@
   private static final Logger log = LoggerFactory.getLogger(SniHandler.class);
 
   @Override
-<<<<<<< HEAD
-  public void handle(String target, Request baseRequest,
-      HttpServletRequest request,
-      HttpServletResponse response) throws IOException, ServletException {
-    String serverName = request.getServerName();
-    String sniServerName = getSniServerName(baseRequest);
-    log.debug("host header: {}, sni value: {}", serverName, sniServerName);
-=======
   public boolean handle(Request baseRequest,
-                     Response response,
-                     Callback callback) throws Exception {
+      Response response,
+      Callback callback) throws Exception {
     String serverName = Request.getServerName(baseRequest);
     String sniServerName = SniUtils.getSniServerName(baseRequest);
->>>>>>> 079765b1
+    log.debug("host header: {}, sni value: {}", serverName, sniServerName);
+
     if (sniServerName != null && !sniServerName.equals(serverName)) {
       log.debug("Sni check failed, host header: {}, sni value: {}", serverName, sniServerName);
       Response.writeError(baseRequest, response, callback,
-              MISDIRECTED_REQUEST.getCode(), MISDIRECTED_REQUEST.getMessage());
+          MISDIRECTED_REQUEST.getCode(), MISDIRECTED_REQUEST.getMessage());
     }
     return super.handle(baseRequest, response, callback);
   }
