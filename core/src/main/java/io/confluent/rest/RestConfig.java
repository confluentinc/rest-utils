--- conflicted
+++ resolved
@@ -519,7 +519,6 @@
           + "returns a 421 misdirected response. Default is false.";
   protected static final boolean SNI_CHECK_ENABLED_DEFAULT = false;
 
-<<<<<<< HEAD
   public static final String PREFIX_SNI_CHECK_ENABLED_CONFIG =
       "prefix.sni.check.enabled";
   protected static final String PREFIX_SNI_CHECK_ENABLED_DOC =
@@ -533,13 +532,12 @@
       "Whether or not to enable SNI host checking in SecureRequestCustomizer. If disabled, "
           + "SNI host checking will be disabled for all HTTPS connections. Default is true.";
   protected static final boolean SNI_HOST_CHECK_ENABLED_DEFAULT = true;
-=======
+
   public static final String EXPECTED_SNI_HEADERS_CONFIG = "expected.sni.headers";
   protected static final String EXPECTED_SNI_HEADERS_DOC =
       "Comma-separated list of expected SNI headers for incoming connections. If a value is "
           + "present, log a warning when handling connections, but do not reject the connection.";
   protected static final String EXPECTED_SNI_HEADERS_DEFAULT = "";
->>>>>>> 505368d5
 
   public static final String PROXY_PROTOCOL_ENABLED_CONFIG =
       "proxy.protocol.enabled";
@@ -1128,7 +1126,6 @@
             Importance.LOW,
             SNI_CHECK_ENABLED_DOC
         ).define(
-<<<<<<< HEAD
             SNI_HOST_CHECK_ENABLED_CONFIG,
             Type.BOOLEAN,
             SNI_HOST_CHECK_ENABLED_DEFAULT,
@@ -1140,13 +1137,12 @@
             PREFIX_SNI_CHECK_ENABLED_DEFAULT,
             Importance.LOW,
             PREFIX_SNI_CHECK_ENABLED_DOC
-=======
+        ).define(
             EXPECTED_SNI_HEADERS_CONFIG,
             Type.LIST,
             EXPECTED_SNI_HEADERS_DEFAULT,
             Importance.LOW,
             EXPECTED_SNI_HEADERS_DOC
->>>>>>> 505368d5
         ).define(
             LISTENER_PROTOCOL_MAP_CONFIG,
             Type.LIST,
@@ -1514,17 +1510,16 @@
     return getBoolean(SNI_CHECK_ENABLED_CONFIG);
   }
 
-<<<<<<< HEAD
   public final boolean getSniHostCheckEnable() {
     return getBoolean(SNI_HOST_CHECK_ENABLED_CONFIG);
   }
 
   public final boolean getPrefixSniCheckEnable() {
     return getBoolean(PREFIX_SNI_CHECK_ENABLED_CONFIG);
-=======
+  }
+
   public final List<String> getExpectedSniHeaders() {
     return getList(EXPECTED_SNI_HEADERS_CONFIG);
->>>>>>> 505368d5
   }
 
   /**
