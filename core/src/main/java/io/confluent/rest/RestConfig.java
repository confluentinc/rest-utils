--- conflicted
+++ resolved
@@ -1147,19 +1147,17 @@
             Importance.LOW,
             PREFIX_SNI_CHECK_ENABLED_DOC
         ).define(
-<<<<<<< HEAD
             PREFIX_SNI_PREFIX_CONFIG,
             Type.STRING,
             PREFIX_SNI_PREFIX_DEFAULT,
             Importance.LOW,
             PREFIX_SNI_PREFIX_DOC
-=======
+        ).define(
             EXPECTED_SNI_HEADERS_CONFIG,
             Type.LIST,
             EXPECTED_SNI_HEADERS_DEFAULT,
             Importance.LOW,
             EXPECTED_SNI_HEADERS_DOC
->>>>>>> 079765b1
         ).define(
             LISTENER_PROTOCOL_MAP_CONFIG,
             Type.LIST,
@@ -1535,13 +1533,12 @@
     return getBoolean(PREFIX_SNI_CHECK_ENABLED_CONFIG);
   }
 
-<<<<<<< HEAD
   public final String getPrefixSniPrefix() {
     return getString(PREFIX_SNI_PREFIX_CONFIG);
-=======
+  }
+
   public final List<String> getExpectedSniHeaders() {
     return getList(EXPECTED_SNI_HEADERS_CONFIG);
->>>>>>> 079765b1
   }
 
   /**
