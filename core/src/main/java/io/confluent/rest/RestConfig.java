/*
 * Copyright 2014 Confluent Inc.
 *
 * Licensed under the Apache License, Version 2.0 (the "License");
 * you may not use this file except in compliance with the License.
 * You may obtain a copy of the License at
 *
 * http://www.apache.org/licenses/LICENSE-2.0
 *
 * Unless required by applicable law or agreed to in writing, software
 * distributed under the License is distributed on an "AS IS" BASIS,
 * WITHOUT WARRANTIES OR CONDITIONS OF ANY KIND, either express or implied.
 * See the License for the specific language governing permissions and
 * limitations under the License.
 */

package io.confluent.rest;

import io.confluent.rest.extension.ResourceExtension;
import io.confluent.rest.metrics.RestMetricsContext;
import java.time.Duration;
import java.util.Arrays;
import java.util.Collections;
import java.util.HashMap;
import java.util.List;
import java.util.Map;
import java.util.TreeMap;
import java.util.Set;
import java.util.stream.Collectors;
import org.apache.kafka.common.config.AbstractConfig;
import org.apache.kafka.common.config.ConfigException;
import org.apache.kafka.common.config.ConfigDef;
import org.apache.kafka.common.config.ConfigDef.Type;
import org.apache.kafka.common.config.ConfigDef.Importance;
import org.apache.kafka.common.utils.Time;

import static java.util.Collections.emptyList;
import static org.apache.kafka.clients.CommonClientConfigs.METRICS_CONTEXT_PREFIX;

public class RestConfig extends AbstractConfig {

  private final RestMetricsContext metricsContext;

  public static final String METRICS_REPORTER_CONFIG_PREFIX = "metric.reporters.";

  public static final String DEBUG_CONFIG = "debug";
  protected static final String DEBUG_CONFIG_DOC =
      "Boolean indicating whether extra debugging information is generated in some "
      + "error response entities.";
  protected static final boolean DEBUG_CONFIG_DEFAULT = false;

  @Deprecated
  public static final String PORT_CONFIG = "port";
  protected static final String PORT_CONFIG_DOC =
      "DEPRECATED: port to listen on for new HTTP connections. Use listeners instead.";
  protected static final int PORT_CONFIG_DEFAULT = 8080;

  public static final String LISTENERS_CONFIG = "listeners";
  protected static final String LISTENERS_DOC =
      "Comma separated list of listeners in the form NAME://HOST:PORT. For example: "
      + "\"https://myhost:8080,INTERNAL://0.0.0.0:8081\". If name is not a supported protocol "
      + "(http or https), this must be specified via the listener.protocol.map property. "
      + "NAME is case insensitive.";
  protected static final String LISTENERS_DEFAULT = "";

  public static final String LISTENER_PROTOCOL_MAP_CONFIG =
      "listener.protocol.map";
  protected static final String LISTENER_PROTOCOL_MAP_DOC =
      "Map between listener names (case insensitive) and URI scheme (http or https) specified "
      + "as a comma separated list of NAME:SCHEME. For example: INTERNAL:http,EXTERNAL:https.";
  protected static final String LISTENER_PROTOCOL_MAP_DEFAULT = "";

  public static final String RESPONSE_MEDIATYPE_PREFERRED_CONFIG = "response.mediatype.preferred";
  protected static final String RESPONSE_MEDIATYPE_PREFERRED_CONFIG_DOC =
      "An ordered list of the server's preferred media types used for responses, "
      + "from most preferred to least.";
  protected static final String RESPONSE_MEDIATYPE_PREFERRED_CONFIG_DEFAULT = "application/json";

  public static final String RESPONSE_MEDIATYPE_DEFAULT_CONFIG = "response.mediatype.default";
  protected static final String RESPONSE_MEDIATYPE_DEFAULT_CONFIG_DOC =
      "The default response media type that should be used if no specify types are requested in "
      + "an Accept header.";
  protected static final String RESPONSE_MEDIATYPE_DEFAULT_CONFIG_DEFAULT = "application/json";

  public static final String SHUTDOWN_GRACEFUL_MS_CONFIG = "shutdown.graceful.ms";
  protected static final String SHUTDOWN_GRACEFUL_MS_DOC =
      "Amount of time to wait after a shutdown request for outstanding requests to complete.";
  protected static final String SHUTDOWN_GRACEFUL_MS_DEFAULT = "1000";

  public static final String ACCESS_CONTROL_ALLOW_ORIGIN_CONFIG = "access.control.allow.origin";
  protected static final String ACCESS_CONTROL_ALLOW_ORIGIN_DOC =
      "Set value for Jetty Access-Control-Allow-Origin header";
  protected static final String ACCESS_CONTROL_ALLOW_ORIGIN_DEFAULT = "";

  public static final String ACCESS_CONTROL_SKIP_OPTIONS = "access.control.skip.options";
  protected static final String ACCESS_CONTROL_SKIP_OPTIONS_DOC =
          "Whether to skip authentication for OPTIONS requests";
  protected static final boolean ACCESS_CONTROL_SKIP_OPTIONS_DEFAULT = true;

  public static final String REJECT_OPTIONS_REQUEST = "reject.options.request";
  protected static final String REJECT_OPTIONS_REQUEST_DOC =
      "Whether to reject OPTIONS requests";
  protected static final boolean REJECT_OPTIONS_REQUEST_DEFAULT = false;


  public static final String ACCESS_CONTROL_ALLOW_METHODS = "access.control.allow.methods";
  protected static final String ACCESS_CONTROL_ALLOW_METHODS_DOC =
      "Set value to Jetty Access-Control-Allow-Origin header for specified methods";
  protected static final String ACCESS_CONTROL_ALLOW_METHODS_DEFAULT = "";

  public static final String ACCESS_CONTROL_ALLOW_HEADERS = "access.control.allow.headers";
  protected static final String ACCESS_CONTROL_ALLOW_HEADERS_DOC =
      "Set value to Jetty Access-Control-Allow-Origin header for specified headers. "
      + "Leave blank to use Jetty's default.";
  protected static final String ACCESS_CONTROL_ALLOW_HEADERS_DEFAULT = "";

  public static final String NOSNIFF_PROTECTION_ENABLED = "nosniff.prevention.enable";
  public static final boolean NOSNIFF_PROTECTION_ENABLED_DEFAULT = false;
  protected static final String NOSNIFF_PROTECTION_ENABLED_DOC =
      "Enable response to request be blocked due to nosniff. The header allows you to avoid "
      + "MIME type sniffing by saying that the MIME types are deliberately configured.";

  public static final String REQUEST_LOGGER_NAME_CONFIG = "request.logger.name";
  protected static final String REQUEST_LOGGER_NAME_DOC =
      "Name of the SLF4J logger to write the NCSA Common Log Format request log.";
  protected static final String REQUEST_LOGGER_NAME_DEFAULT = "io.confluent.rest-utils.requests";

  public static final String METRICS_JMX_PREFIX_CONFIG = "metrics.jmx.prefix";
  protected static final String METRICS_JMX_PREFIX_DOC =
      "Prefix to apply to metric names for the default JMX reporter.";
  protected static final String METRICS_JMX_PREFIX_DEFAULT = "rest-utils";

  public static final String METRICS_SAMPLE_WINDOW_MS_CONFIG = "metrics.sample.window.ms";
  protected static final String METRICS_SAMPLE_WINDOW_MS_DOC =
      "The metrics system maintains a configurable number of samples over a fixed window size. "
      + "This configuration controls the size of the window. For example we might maintain two "
      + "samples each measured over a 30 second period. When a window expires we erase and "
      + "overwrite the oldest window.";
  protected static final long METRICS_SAMPLE_WINDOW_MS_DEFAULT = 30000;

  public static final String METRICS_NUM_SAMPLES_CONFIG = "metrics.num.samples";
  protected static final String METRICS_NUM_SAMPLES_DOC =
      "The number of samples maintained to compute metrics.";
  protected static final int METRICS_NUM_SAMPLES_DEFAULT = 2;

  public static final String METRICS_REPORTER_CLASSES_CONFIG = "metric.reporters";
  protected static final String METRICS_REPORTER_CLASSES_DOC =
      "A list of classes to use as metrics reporters. Implementing the "
      + "<code>MetricReporter</code> interface allows plugging in classes that will be notified "
      + "of new metric creation. The JmxReporter is always included to register JMX statistics.";
  protected static final String METRICS_REPORTER_CLASSES_DEFAULT = "";

  public static final String METRICS_TAGS_CONFIG = "metrics.tag.map";
  protected static final String METRICS_TAGS_DOC =
      "A comma separated list of metrics tag entries of the form <tag_name>:<tag_value>. This can"
      + " be used to specify additional tags during deployment like data center, instance "
      + "details, etc.";
  protected static final String METRICS_TAGS_DEFAULT = "";

  public static final String SSL_KEYSTORE_RELOAD_CONFIG = "ssl.keystore.reload";
  protected static final String SSL_KEYSTORE_RELOAD_DOC =
      "Enable auto reload of ssl keystore";
  protected static final boolean SSL_KEYSTORE_RELOAD_DEFAULT = false;
  public static final String SSL_KEYSTORE_LOCATION_CONFIG = "ssl.keystore.location";
  protected static final String SSL_KEYSTORE_LOCATION_DOC =
      "Location of the keystore file to use for SSL. This is required for HTTPS.";
  protected static final String SSL_KEYSTORE_LOCATION_DEFAULT = "";
  public static final String SSL_KEYSTORE_WATCH_LOCATION_CONFIG = "ssl.keystore.watch.location";
  protected static final String SSL_KEYSTORE_WATCH_LOCATION_DOC =
      "Location to watch keystore file change if it is different from keystore location ";
  protected static final String SSL_KEYSTORE_WATCH_LOCATION_DEFAULT = "";
  public static final String SSL_KEYSTORE_PASSWORD_CONFIG = "ssl.keystore.password";
  protected static final String SSL_KEYSTORE_PASSWORD_DOC =
      "The store password for the keystore file.";
  protected static final String SSL_KEYSTORE_PASSWORD_DEFAULT = "";
  public static final String SSL_KEY_PASSWORD_CONFIG = "ssl.key.password";
  protected static final String SSL_KEY_PASSWORD_DOC =
      "The password of the private key in the keystore file.";
  protected static final String SSL_KEY_PASSWORD_DEFAULT = "";
  public static final String SSL_KEYSTORE_TYPE_CONFIG = "ssl.keystore.type";
  protected static final String SSL_KEYSTORE_TYPE_DOC =
      "The type of keystore file.";
  protected static final String SSL_KEYSTORE_TYPE_DEFAULT = "JKS";
  public static final String SSL_KEYMANAGER_ALGORITHM_CONFIG = "ssl.keymanager.algorithm";
  protected static final String SSL_KEYMANAGER_ALGORITHM_DOC =
      "The algorithm used by the key manager factory for SSL connections. "
      + "Leave blank to use Jetty's default.";
  protected static final String SSL_KEYMANAGER_ALGORITHM_DEFAULT = "";
  public static final String SSL_TRUSTSTORE_LOCATION_CONFIG = "ssl.truststore.location";
  protected static final String SSL_TRUSTSTORE_LOCATION_DOC =
      "Location of the trust store. Required only to authenticate HTTPS clients.";
  protected static final String SSL_TRUSTSTORE_LOCATION_DEFAULT = "";
  public static final String SSL_TRUSTSTORE_PASSWORD_CONFIG = "ssl.truststore.password";
  protected static final String SSL_TRUSTSTORE_PASSWORD_DOC =
      "The store password for the trust store file.";
  protected static final String SSL_TRUSTSTORE_PASSWORD_DEFAULT = "";
  public static final String SSL_TRUSTSTORE_TYPE_CONFIG = "ssl.truststore.type";
  protected static final String SSL_TRUSTSTORE_TYPE_DOC =
      "The type of trust store file.";
  protected static final String SSL_TRUSTSTORE_TYPE_DEFAULT = "JKS";
  public static final String SSL_TRUSTMANAGER_ALGORITHM_CONFIG = "ssl.trustmanager.algorithm";
  protected static final String SSL_TRUSTMANAGER_ALGORITHM_DOC =
      "The algorithm used by the trust manager factory for SSL connections. "
      + "Leave blank to use Jetty's default.";
  protected static final String SSL_TRUSTMANAGER_ALGORITHM_DEFAULT = "";
  public static final String SSL_PROTOCOL_CONFIG = "ssl.protocol";
  protected static final String SSL_PROTOCOL_DOC =
      "The SSL protocol used to generate the SslContextFactory.";
  protected static final String SSL_PROTOCOL_DEFAULT = "TLS";
  public static final String SSL_PROVIDER_CONFIG = "ssl.provider";
  protected static final String SSL_PROVIDER_DOC =
      "The SSL security provider name. Leave blank to use Jetty's default.";
  protected static final String SSL_PROVIDER_DEFAULT = "";
  public static final String SSL_CLIENT_AUTHENTICATION_CONFIG = "ssl.client.authentication";
  public static final String SSL_CLIENT_AUTHENTICATION_NONE = "NONE";
  public static final String SSL_CLIENT_AUTHENTICATION_REQUESTED = "REQUESTED";
  public static final String SSL_CLIENT_AUTHENTICATION_REQUIRED = "REQUIRED";
  protected static final String SSL_CLIENT_AUTHENTICATION_DOC =
      "SSL mutual auth. Set to NONE to disable SSL client authentication, set to REQUESTED to "
          + "request but not require SSL client authentication, and set to REQUIRED to require SSL "
          + "client authentication.";
  public static final ConfigDef.ValidString SSL_CLIENT_AUTHENTICATION_VALIDATOR =
      ConfigDef.ValidString.in(
          SSL_CLIENT_AUTHENTICATION_NONE,
          SSL_CLIENT_AUTHENTICATION_REQUESTED,
          SSL_CLIENT_AUTHENTICATION_REQUIRED
      );
  @Deprecated
  public static final String SSL_CLIENT_AUTH_CONFIG = "ssl.client.auth";
  protected static final String SSL_CLIENT_AUTH_DOC =
      "Whether or not to require the https client to authenticate via the server's trust store. "
          + "Deprecated; please use " + SSL_CLIENT_AUTHENTICATION_CONFIG + " instead.";
  protected static final boolean SSL_CLIENT_AUTH_DEFAULT = false;
  public static final String SSL_ENABLED_PROTOCOLS_CONFIG = "ssl.enabled.protocols";
  protected static final String SSL_ENABLED_PROTOCOLS_DOC =
      "The list of protocols enabled for SSL connections. Comma-separated list. "
      + "Leave blank to use Jetty's defaults.";
  protected static final String SSL_ENABLED_PROTOCOLS_DEFAULT = "";
  public static final String SSL_CIPHER_SUITES_CONFIG = "ssl.cipher.suites";
  protected static final String SSL_CIPHER_SUITES_DOC =
      "A list of SSL cipher suites. Leave blank to use Jetty's defaults.";
  protected static final String SSL_CIPHER_SUITES_DEFAULT = "";
  public static final String SSL_ENDPOINT_IDENTIFICATION_ALGORITHM_CONFIG =
      "ssl.endpoint.identification.algorithm";
  protected static final String SSL_ENDPOINT_IDENTIFICATION_ALGORITHM_DOC =
      "The endpoint identification algorithm to validate the server hostname using the "
      + "server certificate.";
  protected static final String SSL_ENDPOINT_IDENTIFICATION_ALGORITHM_DEFAULT = null;

  public static final String AUTHENTICATION_METHOD_CONFIG = "authentication.method";
  public static final String AUTHENTICATION_METHOD_NONE = "NONE";
  public static final String AUTHENTICATION_METHOD_BASIC = "BASIC";
  public static final String AUTHENTICATION_METHOD_BEARER = "BEARER";
  public static final String AUTHENTICATION_METHOD_DOC =
      "Method of authentication. Must be BASIC or BEARER to enable authentication. "
      + "For BASIC, you must supply a valid JAAS config file for the "
      + "'java.security.auth.login.config' system property for the appropriate authentication "
      + "provider. For BEARER, you must implement your own Application.createAuthenticator() "
      + "& Application.createLoginService() methods.";
  public static final ConfigDef.ValidString AUTHENTICATION_METHOD_VALIDATOR =
      ConfigDef.ValidString.in(
          AUTHENTICATION_METHOD_NONE,
          AUTHENTICATION_METHOD_BASIC,
          AUTHENTICATION_METHOD_BEARER
      );
  public static final String AUTHENTICATION_REALM_CONFIG = "authentication.realm";
  public static final String AUTHENTICATION_REALM_DOC =
      "Security realm to be used in authentication.";
  public static final String AUTHENTICATION_ROLES_CONFIG = "authentication.roles";
  public static final String AUTHENTICATION_ROLES_DOC = "Valid roles to authenticate against.";
  public static final List<String> AUTHENTICATION_ROLES_DEFAULT =
      Collections.unmodifiableList(Arrays.asList("*"));

  public static final String AUTHENTICATION_SKIP_PATHS = "authentication.skip.paths";
  public static final String AUTHENTICATION_SKIP_PATHS_DOC = "Comma separated list of paths that "
                                                             + "can be "
                                                             + "accessed without authentication";
  public static final String AUTHENTICATION_SKIP_PATHS_DEFAULT = "";

  public static final String WEBSOCKET_PATH_PREFIX_CONFIG = "websocket.path.prefix";
  public static final String WEBSOCKET_PATH_PREFIX_DOC =
      "Path under which this app can register websocket endpoints.";

  public static final String ENABLE_GZIP_COMPRESSION_CONFIG = "compression.enable";
  protected static final String ENABLE_GZIP_COMPRESSION_DOC = "Enable gzip compression";
  private static final boolean ENABLE_GZIP_COMPRESSION_DEFAULT = true;

  public static final String RESOURCE_EXTENSION_CLASSES_CONFIG = "resource.extension.classes";
  private static final String RESOURCE_EXTENSION_CLASSES_DOC = ""
      + "Zero or more classes that implement '" + ResourceExtension.class.getName()
      + "'. Each extension type will be called to add extensions to the rest server on start up.";

  public static final String REST_SERVLET_INITIALIZERS_CLASSES_CONFIG =
      "rest.servlet.initializor.classes";
  public static final String REST_SERVLET_INITIALIZERS_CLASSES_DOC =
      "Defines one or more initializer for the rest endpoint's ServletContextHandler. "
          + "Each initializer must implement Consumer<ServletContextHandler>. "
          + "It will be called to perform initialization of the handler, in order. "
          + "This is an internal feature and subject to change, "
          + "including changes to the Jetty version";

  public static final String WEBSOCKET_SERVLET_INITIALIZERS_CLASSES_CONFIG =
      "websocket.servlet.initializor.classes";
  public static final String WEBSOCKET_SERVLET_INITIALIZERS_CLASSES_DOC =
      "Defines one or more initializer for the websocket endpoint's ServletContextHandler. "
          + "Each initializer must implement Consumer<ServletContextHandler>. "
          + "It will be called to perform custom initialization of the handler, in order. "
          + "This is an internal feature and subject to change, "
          + "including changes to the Jetty version";

  public static final String IDLE_TIMEOUT_MS_CONFIG = "idle.timeout.ms";
  public static final String IDLE_TIMEOUT_MS_DOC =
          "The number of milliseconds to hold an idle session open for.";
  public static final long IDLE_TIMEOUT_MS_DEFAULT = 30_000;

  public static final String THREAD_POOL_MIN_CONFIG = "thread.pool.min";
  public static final String THREAD_POOL_MIN_DOC =
          "The minimum number of threads will be startred for HTTP Servlet server.";
  public static final int THREAD_POOL_MIN_DEFAULT = 8;

  public static final String THREAD_POOL_MAX_CONFIG = "thread.pool.max";
  public static final String THREAD_POOL_MAX_DOC =
          "The maxinum number of threads will be startred for HTTP Servlet server.";
  public static final int THREAD_POOL_MAX_DEFAULT = 200;

  public static final String REQUEST_QUEUE_CAPACITY_CONFIG = "request.queue.capacity";
  public static final String REQUEST_QUEUE_CAPACITY_DOC =
          "The capacity of request queue for each thread pool.";
  public static final int REQUEST_QUEUE_CAPACITY_DEFAULT = Integer.MAX_VALUE;

  public static final String REQUEST_QUEUE_CAPACITY_INITIAL_CONFIG = "request.queue.capacity.init";
  public static final String REQUEST_QUEUE_CAPACITY_INITIAL_DOC =
          "The initial capacity of request queue for each thread pool.";
  public static final int REQUEST_QUEUE_CAPACITY_INITIAL_DEFAULT = 128;

  public static final String REQUEST_QUEUE_CAPACITY_GROWBY_CONFIG = "request.queue.capacity.growby";
  public static final String REQUEST_QUEUE_CAPACITY_GROWBY_DOC =
          "The size of request queue will be increased by.";
  public static final int REQUEST_QUEUE_CAPACITY_GROWBY_DEFAULT = 64;

  /**
   * @link "https://www.eclipse.org/jetty/documentation/current/header-filter.html"
   * @link "https://www.eclipse.org/jetty/javadoc/9.4.28.v20200408/org/eclipse/jetty/servlets/HeaderFilter.html"
   **/
  public static final String RESPONSE_HTTP_HEADERS_CONFIG = "response.http.headers.config";
  public static final String RESPONSE_HTTP_HEADERS_DOC =
          "Set values for Jetty HTTP response headers";
  public static final String RESPONSE_HTTP_HEADERS_DEFAULT = "";

  public static final String CSRF_PREVENTION_ENABLED = "csrf.prevention.enable";
  public static final boolean CSRF_PREVENTION_ENABLED_DEFAULT = false;
  protected static final String CSRF_PREVENTION_ENABLED_DOC = "Enable token based CSRF prevention";

  public static final String CSRF_PREVENTION_TOKEN_FETCH_ENDPOINT =
      "csrf.prevention.token.endpoint";
  public static final String CSRF_PREVENTION_TOKEN_FETCH_ENDPOINT_DEFAULT = "/csrf";
  protected static final String CSRF_PREVENTION_TOKEN_FETCH_ENDPOINT_DOC =
      "Endpoint to fetch the CSRF token. Token will be set in the Response header";

  public static final String CSRF_PREVENTION_TOKEN_EXPIRATION_MINUTES =
      "csrf.prevention.token.expiration.minutes";
  public static final int CSRF_PREVENTION_TOKEN_EXPIRATION_MINUTES_DEFAULT = 30;
  protected static final String CSRF_PREVENTION_TOKEN_EXPIRATION_MINUTES_DOC =
      "CSRF Token expiration period in minutes";

  public static final String CSRF_PREVENTION_TOKEN_MAX_ENTRIES =
      "csrf.prevention.token.max.entries";
  public static final int CSRF_PREVENTION_TOKEN_MAX_ENTRIES_DEFAULT = 10000;
  protected static final String CSRF_PREVENTION_TOKEN_MAX_ENTRIES_DOC =
      "Specifies the maximum number of entries the token cache may contain";

  private static final String DOS_FILTER_ENABLED_CONFIG = "dos.filter.enabled";
  private static final String DOS_FILTER_ENABLED_DOC =
      "Whether to enable DosFilter for the application. Default is false.";
  private static final boolean DOS_FILTER_ENABLED_DEFAULT = false;

  private static final String DOS_FILTER_MAX_REQUESTS_PER_SEC_CONFIG =
      "dos.filter.max.requests.per.sec";
  private static final String DOS_FILTER_MAX_REQUESTS_PER_SEC_DOC =
      "Maximum number of requests per second for the REST instance. Requests in excess of this "
          + "are first delayed, then throttled. Default is 25.";
  private static final int DOS_FILTER_MAX_REQUESTS_PER_SEC_DEFAULT = 25;

  private static final String DOS_FILTER_MAX_REQUESTS_PER_CONNECTION_PER_SEC_CONFIG =
      "dos.filter.max.requests.per.connection.per.sec";
  private static final String DOS_FILTER_MAX_REQUESTS_PER_CONNECTION_PER_SEC_DOC =
      "Maximum number of requests per second per ipaddress for the rest instance. "
          + "Requests in excess of this are first delayed, then throttled.";
  private static final int DOS_FILTER_MAX_REQUESTS_PER_CONNECTION_PER_SEC_DEFAULT = 25;

  private static final String DOS_FILTER_DELAY_MS_CONFIG = "dos.filter.delay.ms";
  private static final String DOS_FILTER_DELAY_MS_DOC =
      "Delay imposed on all requests over the rate limit, before they are considered at all: 100 "
          + "(ms) = Default, -1 = Reject request, 0 = No delay, any other value = Delay in ms";
  private static final Duration DOS_FILTER_DELAY_MS_DEFAULT = Duration.ofMillis(100);

  private static final String DOS_FILTER_MAX_WAIT_MS_CONFIG = "dos.filter.max.wait.ms";
  private static final String DOS_FILTER_MAX_WAIT_MS_DOC =
      "Length of time, in ms, to blocking wait for the throttle semaphore. Default is 50 ms.";
  private static final Duration DOS_FILTER_MAX_WAIT_MS_DEFAULT = Duration.ofMillis(50);

  private static final String DOS_FILTER_THROTTLED_REQUESTS_CONFIG =
      "dos.filter.throttled.requests";
  private static final String DOS_FILTER_THROTTLED_REQUESTS_DOC =
      "Number of requests over the rate limit able to be considered at once. Default is 5.";
  private static final int DOS_FILTER_THROTTLED_REQUESTS_DEFAULT = 5;

  private static final String DOS_FILTER_THROTTLE_MS_CONFIG = "dos.filter.throttle.ms";
  private static final String DOS_FILTER_THROTTLE_MS_DOC =
      "Length of time, in ms, to async wait for semaphore. Default is 30000L.";
  private static final Duration DOS_FILTER_THROTTLE_MS_DEFAULT = Duration.ofSeconds(30);

  private static final String DOS_FILTER_MAX_REQUEST_MS_CONFIG = "dos.filter.max.requests.ms";
  private static final String DOS_FILTER_MAX_REQUEST_MS_DOC =
      "Length of time, in ms, to allow the request to run. Default is 30000L.";
  private static final Duration DOS_FILTER_MAX_REQUEST_MS_DEFAULT = Duration.ofSeconds(30);

  private static final String DOS_FILTER_MAX_IDLE_TRACKER_MS_CONFIG =
      "dos.filter.max.idle.tracker.ms";
  private static final String DOS_FILTER_MAX_IDLE_TRACKER_MS_DOC =
      "Length of time, in ms, to keep track of request rates for a connection, before deciding "
          + "that the user has gone away, and discarding it. Default is 30000L.";
  private static final Duration DOS_FILTER_MAX_IDLE_TRACKER_MS_DEFAULT = Duration.ofSeconds(30);

  private static final String DOS_FILTER_INSERT_HEADERS_CONFIG = "dos.filter.insert.headers";
  private static final String DOS_FILTER_INSERT_HEADERS_DOC =
      "If true, insert the DoSFilter headers into the response. Defaults to true.";
  private static final boolean DOS_FILTER_INSERT_HEADERS_DEFAULT = true;

  private static final String DOS_FILTER_IP_WHITELIST_CONFIG = "dos.filter.ip.whitelist";
  private static final String DOS_FILTER_IP_WHITELIST_DOC =
      "A comma-separated list of IP addresses that will not be rate limited.";
  private static final List<String> DOS_FILTER_IP_WHITELIST_DEFAULT = emptyList();

  private static final String DOS_FILTER_MANAGED_ATTR_CONFIG = "dos.filter.managed.attr";
  private static final String DOS_FILTER_MANAGED_ATTR_DOC =
      "If set to true, then this servlet is set as a ServletContext attribute with the filter "
          + "name as the attribute name. This allows a context external mechanism (for example, "
          + "JMX via ContextHandler.MANAGED_ATTRIBUTES) to manage the configuration of the filter."
          + "Default is false.";
  private static final boolean DOS_FILTER_MANAGED_ATTR_DEFAULT = false;

  private static final String SERVER_CONNECTION_LIMIT = "server.connection.limit";
  private static final String SERVER_CONNECTION_LIMIT_DOC =
      "Limits the number of active connections on that server to the configured number. Once that "
          + "limit is reached further connections will not be accepted until the number of active "
          + "connections goes below that limit again. Active connections here means all already "
          + "opened connections plus all connections that are in the process of being accepted. "
          + "If the limit is set to a non-positive number, no limit is applied. Default is 0.";
  private static final int SERVER_CONNECTION_LIMIT_DEFAULT = 0;

  // For rest-utils applications connectors correspond to configured listeners. See
  // ApplicationServer#parseListeners for more details.
  private static final String CONNECTOR_CONNECTION_LIMIT = "connector.connection.limit";
  private static final String CONNECTOR_CONNECTION_LIMIT_DOC =
      "Limits the number of active connections per connector to the configured number. Once that "
          + "limit is reached further connections will not be accepted until the number of active "
          + "connections goes below that limit again. Active connections here means all already "
          + "opened connections plus all connections that are in the process of being accepted. "
          + "If the limit is set to a non-positive number, no limit is applied. Default is 0.";
  private static final int CONNECTOR_CONNECTION_LIMIT_DEFAULT = 0;

  public static final String HTTP2_ENABLED_CONFIG = "http2.enabled";
  protected static final String HTTP2_ENABLED_DOC =
      "If true, enable HTTP/2 connections. Connections will default to HTTP/2 not HTTP/1.1 "
          + "for clients that support it. Only takes effect if the server is running on a "
          + "Java 11 JVM or later. Default is true.";
  protected static final boolean HTTP2_ENABLED_DEFAULT = true;

  public static final String PROXY_PROTOCOL_ENABLED_CONFIG =
      "proxy.protocol.enabled";
  protected static final String PROXY_PROTOCOL_ENABLED_DOC =
      "If true, enable support for the PROXY protocol. When enabled, the server will "
          + "automatically detect whether PROXY protocol headers are present, and if they are, "
          + "whether V1 or V2 of the protocol is in use. When the headers are present, the actual "
          + "IP address and port of the client will be visible when the request is handled. If "
          + "the headers are not present, requests will be processed normally, but if the server "
          + "runs behind a load balancer, the request will appear to come from the the IP address "
          + "and port of the load balancer. See "
          + "https://www.haproxy.org/download/1.8/doc/proxy-protocol.txt for more information. "
          + "Default is false.";
  protected static final boolean PROXY_PROTOCOL_ENABLED_DEFAULT = false;

  public static final String SUPPRESS_STACK_TRACE_IN_RESPONSE = "suppress.stack.trace.response";

  protected static final String SUPPRESS_STACK_TRACE_IN_RESPONSE_DOC =
      "If true, enable overall error handling for any uncaught errors in handlers pipeline. "
          + "This ensures that no stack traces are included in responses to clients.";

  protected static final boolean SUPPRESS_STACK_TRACE_IN_RESPONSE_DEFAULT = true;

  public static ConfigDef baseConfigDef() {
    return baseConfigDef(
        PORT_CONFIG_DEFAULT,
        LISTENERS_DEFAULT
    );
  }

  public static ConfigDef baseConfigDef(
      int port,
      String listeners
  ) {
    return baseConfigDef(
        port,
        listeners,
        RESPONSE_MEDIATYPE_PREFERRED_CONFIG_DEFAULT,
        RESPONSE_MEDIATYPE_DEFAULT_CONFIG_DEFAULT,
        METRICS_JMX_PREFIX_DEFAULT
    );
  }

  public static ConfigDef baseConfigDef(
      int port,
      String listeners,
      String responseMediatypePreferred,
      String responseMediatypeDefault
  ) {
    return baseConfigDef(
        port,
        listeners,
        responseMediatypePreferred,
        responseMediatypeDefault,
        METRICS_JMX_PREFIX_DEFAULT
    );
  }

  public static ConfigDef baseConfigDef(
      int port,
      String listeners,
      String responseMediatypePreferred,
      String responseMediatypeDefault,
      String metricsJmxPrefix
  ) {
    return incompleteBaseConfigDef()
        .define(
            PORT_CONFIG,
            Type.INT,
            port,
            Importance.LOW,
            PORT_CONFIG_DOC
        ).define(
            LISTENERS_CONFIG,
            Type.LIST,
            listeners,
            Importance.HIGH,
            LISTENERS_DOC
        ).define(
            RESPONSE_MEDIATYPE_PREFERRED_CONFIG,
            Type.LIST,
            responseMediatypePreferred,
            Importance.LOW,
            RESPONSE_MEDIATYPE_PREFERRED_CONFIG_DOC
        ).define(
            RESPONSE_MEDIATYPE_DEFAULT_CONFIG,
            Type.STRING,
            responseMediatypeDefault,
            Importance.LOW,
            RESPONSE_MEDIATYPE_DEFAULT_CONFIG_DOC
        ).define(
            METRICS_JMX_PREFIX_CONFIG,
            Type.STRING,
            metricsJmxPrefix,
            Importance.LOW,
            METRICS_JMX_PREFIX_DOC
        );
  }

  // CHECKSTYLE_RULES.OFF: MethodLength
  private static ConfigDef incompleteBaseConfigDef() {
    // CHECKSTYLE_RULES.ON: MethodLength
    return new ConfigDef()
        .define(
            DEBUG_CONFIG,
            Type.BOOLEAN,
            DEBUG_CONFIG_DEFAULT,
            Importance.LOW,
            DEBUG_CONFIG_DOC
        ).define(
            SHUTDOWN_GRACEFUL_MS_CONFIG,
            Type.INT,
            SHUTDOWN_GRACEFUL_MS_DEFAULT,
            Importance.LOW,
            SHUTDOWN_GRACEFUL_MS_DOC
        ).define(
            ACCESS_CONTROL_ALLOW_ORIGIN_CONFIG,
            Type.STRING,
            ACCESS_CONTROL_ALLOW_ORIGIN_DEFAULT,
            Importance.LOW,
            ACCESS_CONTROL_ALLOW_ORIGIN_DOC
        ).define(
            ACCESS_CONTROL_ALLOW_METHODS,
            Type.STRING,
            ACCESS_CONTROL_ALLOW_METHODS_DEFAULT,
            Importance.LOW,
            ACCESS_CONTROL_ALLOW_METHODS_DOC
        ).define(
            ACCESS_CONTROL_ALLOW_HEADERS,
            Type.STRING,
            ACCESS_CONTROL_ALLOW_HEADERS_DEFAULT,
            Importance.LOW,
            ACCESS_CONTROL_ALLOW_HEADERS_DOC
        ).define(
            ACCESS_CONTROL_SKIP_OPTIONS,
            Type.BOOLEAN,
            ACCESS_CONTROL_SKIP_OPTIONS_DEFAULT,
            Importance.LOW,
            ACCESS_CONTROL_SKIP_OPTIONS_DOC
        ).define(
            REJECT_OPTIONS_REQUEST,
            Type.BOOLEAN,
            REJECT_OPTIONS_REQUEST_DEFAULT,
            Importance.LOW,
            REJECT_OPTIONS_REQUEST_DOC
        )
        .define(
            REQUEST_LOGGER_NAME_CONFIG,
            Type.STRING,
            REQUEST_LOGGER_NAME_DEFAULT,
            Importance.LOW,
            REQUEST_LOGGER_NAME_DOC
        ).define(
            METRICS_REPORTER_CLASSES_CONFIG,
            Type.LIST,
            METRICS_REPORTER_CLASSES_DEFAULT,
            Importance.LOW,
            METRICS_REPORTER_CLASSES_DOC
        ).define(
            METRICS_SAMPLE_WINDOW_MS_CONFIG,
            Type.LONG,
            METRICS_SAMPLE_WINDOW_MS_DEFAULT,
            ConfigDef.Range.atLeast(0),
            Importance.LOW,
            METRICS_SAMPLE_WINDOW_MS_DOC
        ).define(
            METRICS_NUM_SAMPLES_CONFIG,
            Type.INT,
            METRICS_NUM_SAMPLES_DEFAULT,
            ConfigDef.Range.atLeast(1),
            Importance.LOW,
            METRICS_NUM_SAMPLES_DOC
        ).define(
            METRICS_TAGS_CONFIG,
            Type.LIST,
            METRICS_TAGS_DEFAULT,
            Importance.LOW,
            METRICS_TAGS_DOC
        ).define(
            SSL_KEYSTORE_RELOAD_CONFIG,
            Type.BOOLEAN,
            SSL_KEYSTORE_RELOAD_DEFAULT,
            Importance.LOW,
            SSL_KEYSTORE_RELOAD_DOC
        ).define(
            SSL_KEYSTORE_LOCATION_CONFIG,
            Type.STRING,
            SSL_KEYSTORE_LOCATION_DEFAULT,
            Importance.HIGH,
            SSL_KEYSTORE_LOCATION_DOC
        ).define(
            SSL_KEYSTORE_WATCH_LOCATION_CONFIG,
            Type.STRING,
            SSL_KEYSTORE_WATCH_LOCATION_DEFAULT,
            Importance.LOW,
            SSL_KEYSTORE_WATCH_LOCATION_DOC
        ).define(
            SSL_KEYSTORE_PASSWORD_CONFIG,
            Type.PASSWORD,
            SSL_KEYSTORE_PASSWORD_DEFAULT,
            Importance.HIGH,
            SSL_KEYSTORE_PASSWORD_DOC
        ).define(
            SSL_KEY_PASSWORD_CONFIG,
            Type.PASSWORD,
            SSL_KEY_PASSWORD_DEFAULT,
            Importance.HIGH,
            SSL_KEY_PASSWORD_DOC
        ).define(
            SSL_KEYSTORE_TYPE_CONFIG,
            Type.STRING,
            SSL_KEYSTORE_TYPE_DEFAULT,
            Importance.MEDIUM,
            SSL_KEYSTORE_TYPE_DOC
        ).define(
            SSL_KEYMANAGER_ALGORITHM_CONFIG,
            Type.STRING,
            SSL_KEYMANAGER_ALGORITHM_DEFAULT,
            Importance.LOW,
            SSL_KEYMANAGER_ALGORITHM_DOC
        ).define(
            SSL_TRUSTSTORE_LOCATION_CONFIG,
            Type.STRING,
            SSL_TRUSTSTORE_LOCATION_DEFAULT,
            Importance.HIGH,
            SSL_TRUSTSTORE_LOCATION_DOC
        ).define(
            SSL_TRUSTSTORE_PASSWORD_CONFIG,
            Type.PASSWORD,
            SSL_TRUSTSTORE_PASSWORD_DEFAULT,
            Importance.HIGH,
            SSL_TRUSTSTORE_PASSWORD_DOC)
        .define(
            SSL_TRUSTSTORE_TYPE_CONFIG,
            Type.STRING,
            SSL_TRUSTSTORE_TYPE_DEFAULT,
            Importance.MEDIUM,
            SSL_TRUSTSTORE_TYPE_DOC)
        .define(
            SSL_TRUSTMANAGER_ALGORITHM_CONFIG,
            Type.STRING,
            SSL_TRUSTMANAGER_ALGORITHM_DEFAULT,
            Importance.LOW,
            SSL_TRUSTMANAGER_ALGORITHM_DOC
        ).define(
            SSL_PROTOCOL_CONFIG,
            Type.STRING,
            SSL_PROTOCOL_DEFAULT,
            Importance.MEDIUM,
            SSL_PROTOCOL_DOC)
        .define(
            SSL_PROVIDER_CONFIG,
            Type.STRING,
            SSL_PROVIDER_DEFAULT,
            Importance.MEDIUM,
            SSL_PROVIDER_DOC
        ).define(
            SSL_CLIENT_AUTHENTICATION_CONFIG,
            Type.STRING,
            SSL_CLIENT_AUTHENTICATION_NONE,
            SSL_CLIENT_AUTHENTICATION_VALIDATOR,
            Importance.MEDIUM,
            SSL_CLIENT_AUTHENTICATION_DOC
        ).define(
            SSL_CLIENT_AUTH_CONFIG,
            Type.BOOLEAN,
            SSL_CLIENT_AUTH_DEFAULT,
            Importance.MEDIUM,
            SSL_CLIENT_AUTH_DOC
        ).define(
            SSL_ENABLED_PROTOCOLS_CONFIG,
            Type.LIST,
            SSL_ENABLED_PROTOCOLS_DEFAULT,
            Importance.MEDIUM,
            SSL_ENABLED_PROTOCOLS_DOC
        ).define(
            SSL_CIPHER_SUITES_CONFIG,
            Type.LIST,
            SSL_CIPHER_SUITES_DEFAULT,
            Importance.LOW,
            SSL_CIPHER_SUITES_DOC
        ).define(
            SSL_ENDPOINT_IDENTIFICATION_ALGORITHM_CONFIG,
            Type.STRING,
            SSL_ENDPOINT_IDENTIFICATION_ALGORITHM_DEFAULT,
            Importance.LOW,
            SSL_ENDPOINT_IDENTIFICATION_ALGORITHM_DOC
        ).define(
            AUTHENTICATION_METHOD_CONFIG,
            Type.STRING,
            AUTHENTICATION_METHOD_NONE,
            AUTHENTICATION_METHOD_VALIDATOR,
            Importance.LOW,
            AUTHENTICATION_METHOD_DOC
        ).define(
            AUTHENTICATION_REALM_CONFIG,
            Type.STRING,
            "",
            Importance.LOW,
            AUTHENTICATION_REALM_DOC
        ).define(
            AUTHENTICATION_ROLES_CONFIG,
            Type.LIST,
            AUTHENTICATION_ROLES_DEFAULT,
            Importance.LOW,
            AUTHENTICATION_ROLES_DOC
        ).define(
            AUTHENTICATION_SKIP_PATHS,
            Type.LIST,
            AUTHENTICATION_SKIP_PATHS_DEFAULT,
            Importance.LOW,
            AUTHENTICATION_SKIP_PATHS_DOC
        ).define(
            ENABLE_GZIP_COMPRESSION_CONFIG,
            Type.BOOLEAN,
            ENABLE_GZIP_COMPRESSION_DEFAULT,
            Importance.LOW,
            ENABLE_GZIP_COMPRESSION_DOC
        ).define(
            WEBSOCKET_PATH_PREFIX_CONFIG,
            Type.STRING,
            "/ws",
            Importance.LOW,
            WEBSOCKET_PATH_PREFIX_DOC
        ).define(
            RESOURCE_EXTENSION_CLASSES_CONFIG,
            Type.LIST,
            emptyList(),
            Importance.LOW,
            RESOURCE_EXTENSION_CLASSES_DOC
        ).define(
            REST_SERVLET_INITIALIZERS_CLASSES_CONFIG,
            Type.LIST,
            emptyList(),
            Importance.LOW,
            REST_SERVLET_INITIALIZERS_CLASSES_DOC
        ).define(
            WEBSOCKET_SERVLET_INITIALIZERS_CLASSES_CONFIG,
            Type.LIST,
            emptyList(),
            Importance.LOW,
            WEBSOCKET_SERVLET_INITIALIZERS_CLASSES_DOC
        ).define(
            IDLE_TIMEOUT_MS_CONFIG,
            Type.LONG,
            IDLE_TIMEOUT_MS_DEFAULT,
            Importance.LOW,
            IDLE_TIMEOUT_MS_DOC
        ).define(
            THREAD_POOL_MIN_CONFIG,
            Type.INT,
            THREAD_POOL_MIN_DEFAULT,
            Importance.LOW,
            THREAD_POOL_MIN_DOC
        ).define(
            THREAD_POOL_MAX_CONFIG,
            Type.INT,
            THREAD_POOL_MAX_DEFAULT,
            Importance.LOW,
            THREAD_POOL_MAX_DOC
        ).define(
            REQUEST_QUEUE_CAPACITY_INITIAL_CONFIG,
            Type.INT,
            REQUEST_QUEUE_CAPACITY_INITIAL_DEFAULT,
            Importance.LOW,
            REQUEST_QUEUE_CAPACITY_INITIAL_DOC
        ).define(
            REQUEST_QUEUE_CAPACITY_CONFIG,
            Type.INT,
            REQUEST_QUEUE_CAPACITY_DEFAULT,
            Importance.LOW,
            REQUEST_QUEUE_CAPACITY_DOC
        ).define(
            REQUEST_QUEUE_CAPACITY_GROWBY_CONFIG,
            Type.INT,
            REQUEST_QUEUE_CAPACITY_GROWBY_DEFAULT,
            Importance.LOW,
            REQUEST_QUEUE_CAPACITY_GROWBY_DOC
        ).define(
            RESPONSE_HTTP_HEADERS_CONFIG,
            Type.STRING,
            RESPONSE_HTTP_HEADERS_DEFAULT,
            Importance.LOW,
            RESPONSE_HTTP_HEADERS_DOC
        ).define(
            CSRF_PREVENTION_ENABLED,
            Type.BOOLEAN,
            CSRF_PREVENTION_ENABLED_DEFAULT,
            Importance.LOW,
            CSRF_PREVENTION_ENABLED_DOC
        ).define(
            CSRF_PREVENTION_TOKEN_FETCH_ENDPOINT,
            Type.STRING,
            CSRF_PREVENTION_TOKEN_FETCH_ENDPOINT_DEFAULT,
            Importance.LOW,
            CSRF_PREVENTION_TOKEN_FETCH_ENDPOINT_DOC
        ).define(
            CSRF_PREVENTION_TOKEN_EXPIRATION_MINUTES,
            Type.INT,
            CSRF_PREVENTION_TOKEN_EXPIRATION_MINUTES_DEFAULT,
            Importance.LOW,
            CSRF_PREVENTION_TOKEN_EXPIRATION_MINUTES_DOC
        ).define(
            CSRF_PREVENTION_TOKEN_MAX_ENTRIES,
            Type.INT,
            CSRF_PREVENTION_TOKEN_MAX_ENTRIES_DEFAULT,
            Importance.LOW,
            CSRF_PREVENTION_TOKEN_MAX_ENTRIES_DOC
        ).define(
            DOS_FILTER_ENABLED_CONFIG,
            Type.BOOLEAN,
            DOS_FILTER_ENABLED_DEFAULT,
            Importance.LOW,
            DOS_FILTER_ENABLED_DOC
        ).define(
            DOS_FILTER_MAX_REQUESTS_PER_SEC_CONFIG,
            Type.INT,
            DOS_FILTER_MAX_REQUESTS_PER_SEC_DEFAULT,
            Importance.LOW,
            DOS_FILTER_MAX_REQUESTS_PER_SEC_DOC
        ).define(
            DOS_FILTER_MAX_REQUESTS_PER_CONNECTION_PER_SEC_CONFIG,
            Type.INT,
            DOS_FILTER_MAX_REQUESTS_PER_CONNECTION_PER_SEC_DEFAULT,
            Importance.LOW,
            DOS_FILTER_MAX_REQUESTS_PER_CONNECTION_PER_SEC_DOC
        ).define(
            DOS_FILTER_DELAY_MS_CONFIG,
            Type.LONG,
            DOS_FILTER_DELAY_MS_DEFAULT.toMillis(),
            Importance.LOW,
            DOS_FILTER_DELAY_MS_DOC
        ).define(
            DOS_FILTER_MAX_WAIT_MS_CONFIG,
            Type.LONG,
            DOS_FILTER_MAX_WAIT_MS_DEFAULT.toMillis(),
            Importance.LOW,
            DOS_FILTER_MAX_WAIT_MS_DOC
        ).define(
            DOS_FILTER_THROTTLED_REQUESTS_CONFIG,
            Type.INT,
            DOS_FILTER_THROTTLED_REQUESTS_DEFAULT,
            Importance.LOW,
            DOS_FILTER_THROTTLED_REQUESTS_DOC
        ).define(
            DOS_FILTER_THROTTLE_MS_CONFIG,
            Type.LONG,
            DOS_FILTER_THROTTLE_MS_DEFAULT.toMillis(),
            Importance.LOW,
            DOS_FILTER_THROTTLE_MS_DOC
        ).define(
            DOS_FILTER_MAX_REQUEST_MS_CONFIG,
            Type.LONG,
            DOS_FILTER_MAX_REQUEST_MS_DEFAULT.toMillis(),
            Importance.LOW,
            DOS_FILTER_MAX_REQUEST_MS_DOC
        ).define(
            DOS_FILTER_MAX_IDLE_TRACKER_MS_CONFIG,
            Type.LONG,
            DOS_FILTER_MAX_IDLE_TRACKER_MS_DEFAULT.toMillis(),
            Importance.LOW,
            DOS_FILTER_MAX_IDLE_TRACKER_MS_DOC
        ).define(
            DOS_FILTER_INSERT_HEADERS_CONFIG,
            Type.BOOLEAN,
            DOS_FILTER_INSERT_HEADERS_DEFAULT,
            Importance.LOW,
            DOS_FILTER_INSERT_HEADERS_DOC
        ).define(
            DOS_FILTER_IP_WHITELIST_CONFIG,
            Type.LIST,
            DOS_FILTER_IP_WHITELIST_DEFAULT,
            Importance.LOW,
            DOS_FILTER_IP_WHITELIST_DOC
        ).define(
            DOS_FILTER_MANAGED_ATTR_CONFIG,
            Type.BOOLEAN,
            DOS_FILTER_MANAGED_ATTR_DEFAULT,
            Importance.LOW,
            DOS_FILTER_MANAGED_ATTR_DOC
        ).define(
            SERVER_CONNECTION_LIMIT,
            Type.INT,
            SERVER_CONNECTION_LIMIT_DEFAULT,
            Importance.LOW,
            SERVER_CONNECTION_LIMIT_DOC
        ).define(
            CONNECTOR_CONNECTION_LIMIT,
            Type.INT,
            CONNECTOR_CONNECTION_LIMIT_DEFAULT,
            Importance.LOW,
            CONNECTOR_CONNECTION_LIMIT_DOC
        ).define(
            HTTP2_ENABLED_CONFIG,
            Type.BOOLEAN,
            HTTP2_ENABLED_DEFAULT,
            Importance.LOW,
            HTTP2_ENABLED_DOC
        ).define(
            LISTENER_PROTOCOL_MAP_CONFIG,
            Type.LIST,
            LISTENER_PROTOCOL_MAP_DEFAULT,
            Importance.LOW,
            LISTENER_PROTOCOL_MAP_DOC
        ).define(
            PROXY_PROTOCOL_ENABLED_CONFIG,
            Type.BOOLEAN,
            PROXY_PROTOCOL_ENABLED_DEFAULT,
            Importance.LOW,
            PROXY_PROTOCOL_ENABLED_DOC
        ).define(
            NOSNIFF_PROTECTION_ENABLED,
            Type.BOOLEAN,
            NOSNIFF_PROTECTION_ENABLED_DEFAULT,
            Importance.LOW,
            NOSNIFF_PROTECTION_ENABLED_DOC
        ).define(
            SUPPRESS_STACK_TRACE_IN_RESPONSE,
            Type.BOOLEAN,
            SUPPRESS_STACK_TRACE_IN_RESPONSE_DEFAULT,
            Importance.LOW,
            SUPPRESS_STACK_TRACE_IN_RESPONSE_DOC
        );
  }

  private static Time defaultTime = Time.SYSTEM;

  public RestConfig(ConfigDef definition, Map<?, ?> originals) {
    super(definition, originals);
    metricsContext = new RestMetricsContext(
            this.getString(METRICS_JMX_PREFIX_CONFIG),
            originalsWithPrefix(METRICS_CONTEXT_PREFIX));
  }

  public RestConfig(ConfigDef definition) {
    this(definition, new TreeMap<>());
  }

  public Time getTime() {
    return defaultTime;
  }

  public Map<String, Object> metricsReporterConfig() {
    return originalsWithPrefix(METRICS_REPORTER_CONFIG_PREFIX);
  }

  public RestMetricsContext getMetricsContext() {
    return metricsContext;
  }

  public static void validateHttpResponseHeaderConfig(String config) {
    try {
      // validate format
      String[] configTokens = config.trim().split("\\s+", 2);
      if (configTokens.length != 2) {
        throw new ConfigException(String.format("Invalid format of header config \"%s\". "
                + "Expected: \"[ation] [header name]:[header value]\"", config));
      }

      // validate action
      String method = configTokens[0].trim();
      validateHeaderConfigAction(method.toLowerCase());

      // validate header name and header value pair
      String header = configTokens[1];
      String[] headerTokens = header.trim().split(":");
      if (headerTokens.length > 2) {
        throw new ConfigException(
                String.format("Invalid format of header name and header value pair \"%s\". "
                + "Expected: \"[header name]:[header value]\"", header));
      }

      // validate header name
      String headerName = headerTokens[0].trim();
      if (headerName.contains(" ")) {
        throw new ConfigException(String.format("Invalid header name \"%s\". "
                + "The \"[header name]\" cannot contain whitespace", headerName));
      }
    } catch (ArrayIndexOutOfBoundsException e) {
      throw new ConfigException(String.format("Invalid header config \"%s\".", config), e);
    }
  }

  private static void validateHeaderConfigAction(String action) {
    /**
     * The following actions are defined following link.
     * {@link https://www.eclipse.org/jetty/documentation/current/header-filter.html}
     **/
    if (!Arrays.asList("set", "add", "setDate", "addDate")
            .stream()
            .anyMatch(action::equalsIgnoreCase)) {
      throw new ConfigException(String.format("Invalid header config action: \"%s\". "
              + "The action need be one of [\"set\", \"add\", \"setDate\", \"addDate\"]", action));
    }
  }

  public final boolean isDosFilterEnabled() {
    return getBoolean(DOS_FILTER_ENABLED_CONFIG);
  }

  public final int getDosFilterMaxRequestsPerConnectionPerSec() {
    return getInt(DOS_FILTER_MAX_REQUESTS_PER_CONNECTION_PER_SEC_CONFIG);
  }

  public final int getDosFilterMaxRequestsGlobalPerSec() {
    return getInt(DOS_FILTER_MAX_REQUESTS_PER_SEC_CONFIG);
  }

  public final Duration getDosFilterDelayMs() {
    return Duration.ofMillis(getLong(DOS_FILTER_DELAY_MS_CONFIG));
  }

  public final Duration getDosFilterMaxWaitMs() {
    return Duration.ofMillis(getLong(DOS_FILTER_MAX_WAIT_MS_CONFIG));
  }

  public final int getDosFilterThrottledRequests() {
    return getInt(DOS_FILTER_THROTTLED_REQUESTS_CONFIG);
  }

  public final Duration getDosFilterThrottleMs() {
    return Duration.ofMillis(getLong(DOS_FILTER_THROTTLE_MS_CONFIG));
  }

  public final Duration getDosFilterMaxRequestMs() {
    return Duration.ofMillis(getLong(DOS_FILTER_MAX_REQUEST_MS_CONFIG));
  }

  public final Duration getDosFilterMaxIdleTrackerMs() {
    return Duration.ofMillis(getLong(DOS_FILTER_MAX_IDLE_TRACKER_MS_CONFIG));
  }

  public final boolean getDosFilterInsertHeaders() {
    return getBoolean(DOS_FILTER_INSERT_HEADERS_CONFIG);
  }

  public final List<String> getDosFilterIpWhitelist() {
    return getList(DOS_FILTER_IP_WHITELIST_CONFIG);
  }

  public final boolean getDosFilterManagedAttr() {
    return getBoolean(DOS_FILTER_MANAGED_ATTR_CONFIG);
  }

<<<<<<< HEAD
  public final boolean getSuppressStackTraceInResponse() {
    return getBoolean(SUPPRESS_STACK_TRACE_IN_RESPONSE);
=======
  public final int getServerConnectionLimit() {
    return getInt(SERVER_CONNECTION_LIMIT);
  }

  public final int getConnectorConnectionLimit() {
    return getInt(CONNECTOR_CONNECTION_LIMIT);
>>>>>>> 157301a6
  }

  public final Map<String, String> getMap(String propertyName) {
    List<String> list = getList(propertyName);
    Map<String, String> map = new HashMap<>();
    for (String entry : list) {
      String[] keyValue = entry.split("\\s*:\\s*", -1);
      if (keyValue.length != 2) {
        throw new ConfigException("Map entry should have form <key>:<value>");
      }
      if (keyValue[0].isEmpty()) {
        throw new ConfigException(
            "Entry '" + entry + "' in " + propertyName + " does not specify a key");
      }
      if (map.containsKey(keyValue[0])) {
        throw new ConfigException(
            "Entry '" + keyValue[0] + "' was specified more than once in " + propertyName);
      }
      map.put(keyValue[0], keyValue[1]);
    }
    return map;
  }

  public final Map<String, String> getListenerProtocolMap() {
    Map<String, String> result = getMap(LISTENER_PROTOCOL_MAP_CONFIG)
        .entrySet()
        .stream()
        .collect(Collectors.toMap(
            e -> e.getKey().toLowerCase(),
            e -> e.getValue().toLowerCase()));
    for (Map.Entry<String, String> entry : result.entrySet()) {
      if (!ApplicationServer.SUPPORTED_URI_SCHEMES.contains(entry.getValue())) {
        throw new ConfigException(
            "Listener '" + entry.getKey()
            + "' specifies an unsupported protocol: " + entry.getValue());
      }
      if (ApplicationServer.SUPPORTED_URI_SCHEMES.contains(entry.getKey())) {
        // forbid http:https and https:http
        if (!entry.getKey().equals(entry.getValue())) {
          throw new ConfigException(
              "Listener name '" + entry.getKey() + "' is a supported protocol, so the "
              + "corresponding protocol specified in "
              + LISTENER_PROTOCOL_MAP_CONFIG + " must be '" + entry.getKey() + "'");
        }
      }
    }
    return result;
  }

  /**
   * <p>A helper method for extracting multi-instance application configuration,
   * specified via property names of the form PREFIX[.LISTENER_NAME].PROPERTY.</p>
   *
   * <p>Returns either a single configuration instance with key "" which should be
   * used to construct an application instance bound to all listeners or one or
   * more named configuration instances which should be used to create
   * application instances bound to the corresponding named connector(s).
   * LISTENER_NAME is case insensitive.</p>
   *
   * <p>Examples:</p>
   *
   * <p><pre>
   * listeners=A://1.2.3.4:5000,B://6.7.8.9:4000,C://2.2.2.2:3000
   *  my.config.prefix.foo=1
   *  my.config.prefix.bar=2
   *  my.config.prefix.B.bar=3
   * Result:
   *  ConfigException: if any property is specified for a specific listener, it is not
   *  valid to also specify a property without the listener qualified.
   * </pre></p>
   *
   * <p><pre>
   * listeners=A://1.2.3.4:5000,B://6.7.8.9:0
   *  my.config.prefix.B.foo=1
   *  my.config.prefix.B.bar=2
   * Result:
   *  instance on B:
   *   foo=1
   *   bar=2
   * </pre></p>
   *
   * <p><pre>
   * listeners=A://1.2.3.4:5000,B://6.7.8.9:0
   *  my.config.prefix.foo=1
   *  my.config.prefix.bar=2
   * Result:
   *  instance on all interfaces (A + B):
   *   foo=1
   *   bar=2
   * </pre></p>
   *
   * <p><pre>
   * listeners=A://1.2.3.4:5000,B://6.7.8.9:0
   *  (no prefixed config)
   * Result:
   *  instance on all interfaces (A + B):
   *   (empty config)
   * </pre></p>
   */
  public static Map<String, Map<String, Object>> getInstanceConfig(
      String configPrefix,
      Set<String> listenerNames,
      Map<String, ?> originals) {

    Map<String, Map<String, Object>> grouped =
        getPrefixedConfigGroupedByListener(configPrefix, listenerNames, originals);

    if (grouped.size() == 1) {
      return grouped;
    }

    if (grouped.containsKey("")) {
      // In the future, we might choose to relax this constraint to allow more
      // convenient configuration in some scenarios. However, that will require
      // decisions on behavior, and for the user to consult the manual to understand
      // what these are.
      throw new ConfigException(
          "Some configuration properties prefixed by '" + configPrefix + "' specify a "
          + "listener name, others don't. Either all or none of these properties must "
          + "specify a listener name.");
    }

    return grouped;
  }

  static Map<String, Map<String, Object>> getPrefixedConfigGroupedByListener(
      String configPrefix,
      Set<String> listenerNames,
      Map<String, ?> originals) {
    Map<String, Map<String, Object>> grouped = new HashMap<>();
    for (String listenerName : listenerNames) {
      String prefix = configPrefix + listenerName.toLowerCase() + ".";
      Map<String, Object> prefixedConfigs = filterByAndStripPrefix(originals, prefix);
      if (!prefixedConfigs.isEmpty()) {
        grouped.put(listenerName, prefixedConfigs);
      }
    }
    if (grouped.isEmpty()) {
      grouped.put("", filterByAndStripPrefix(originals, configPrefix));
    }
    return grouped;
  }

  protected static HashMap<String, Object> filterByAndStripPrefix(
      Map<String, ?> configuration, String prefix) {
    HashMap<String, Object> stripped = new HashMap<>();
    for (Map.Entry<String, ?> entry : configuration.entrySet()) {
      if (entry.getKey().toLowerCase().startsWith(prefix)) {
        stripped.put(entry.getKey().substring(prefix.length()), entry.getValue());
      }
    }
    return stripped;
  }
}<|MERGE_RESOLUTION|>--- conflicted
+++ resolved
@@ -1110,17 +1110,16 @@
     return getBoolean(DOS_FILTER_MANAGED_ATTR_CONFIG);
   }
 
-<<<<<<< HEAD
+  public final int getServerConnectionLimit() {
+    return getInt(SERVER_CONNECTION_LIMIT);
+  }
+
+  public final int getConnectorConnectionLimit() {
+    return getInt(CONNECTOR_CONNECTION_LIMIT);
+  }
+
   public final boolean getSuppressStackTraceInResponse() {
     return getBoolean(SUPPRESS_STACK_TRACE_IN_RESPONSE);
-=======
-  public final int getServerConnectionLimit() {
-    return getInt(SERVER_CONNECTION_LIMIT);
-  }
-
-  public final int getConnectorConnectionLimit() {
-    return getInt(CONNECTOR_CONNECTION_LIMIT);
->>>>>>> 157301a6
   }
 
   public final Map<String, String> getMap(String propertyName) {
