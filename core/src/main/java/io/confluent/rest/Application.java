--- conflicted
+++ resolved
@@ -20,12 +20,10 @@
 import static io.confluent.rest.RestConfig.WEBSOCKET_SERVLET_INITIALIZERS_CLASSES_CONFIG;
 import static java.util.Collections.emptyMap;
 
-<<<<<<< HEAD
+import com.fasterxml.jackson.databind.ObjectMapper;
+
 import com.google.common.annotations.VisibleForTesting;
-=======
-import com.fasterxml.jackson.databind.ObjectMapper;
 import io.confluent.rest.auth.AuthUtil;
-import io.confluent.rest.errorhandlers.NoJettyDefaultStackTraceErrorHandler;
 import io.confluent.rest.exceptions.ConstraintViolationExceptionMapper;
 import io.confluent.rest.exceptions.GenericExceptionMapper;
 import io.confluent.rest.exceptions.WebApplicationExceptionMapper;
@@ -53,7 +51,6 @@
 import javax.servlet.ServletException;
 import javax.servlet.ServletRequest;
 import javax.ws.rs.core.Configurable;
->>>>>>> 0031785d
 import org.apache.kafka.common.config.ConfigException;
 import org.apache.kafka.common.metrics.JmxReporter;
 import org.apache.kafka.common.metrics.MetricConfig;
@@ -139,21 +136,15 @@
       Slf4jRequestLogWriter logWriter = new Slf4jRequestLogWriter();
       logWriter.setLoggerName(config.getString(RestConfig.REQUEST_LOGGER_NAME_CONFIG));
 
-<<<<<<< HEAD
       // %{ms}T logs request time in milliseconds
-      requestLog = new CustomRequestLog(logWriter,
-          CustomRequestLog.EXTENDED_NCSA_FORMAT + " %{ms}T");
+      requestLog = new CustomRequestLog(logWriter, requestLogFormat());
     } else {
       requestLog = customRequestLog;
     }
-=======
-    // %{ms}T logs request time in milliseconds
-    requestLog = new CustomRequestLog(logWriter, requestLogFormat());
   }
 
   protected String requestLogFormat() {
     return CustomRequestLog.EXTENDED_NCSA_FORMAT + " %{ms}T";
->>>>>>> 0031785d
   }
 
   public final String getPath() {
