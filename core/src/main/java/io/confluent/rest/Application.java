--- conflicted
+++ resolved
@@ -92,10 +92,7 @@
   protected CountDownLatch shutdownLatch = new CountDownLatch(1);
   protected Metrics metrics;
   protected final Slf4jRequestLog requestLog;
-<<<<<<< HEAD
   protected SslContextFactory sslContextFactory;
-=======
->>>>>>> fd49525c
 
   private static final Logger log = LoggerFactory.getLogger(Application.class);
 
@@ -113,10 +110,7 @@
     this.requestLog = new Slf4jRequestLog();
     this.requestLog.setLoggerName(config.getString(RestConfig.REQUEST_LOGGER_NAME_CONFIG));
     this.requestLog.setLogLatency(true);
-<<<<<<< HEAD
     this.sslContextFactory = createSslContextFactory();
-=======
->>>>>>> fd49525c
   }
 
   /**
@@ -176,17 +170,10 @@
     ResourceConfig resourceConfig = new ResourceConfig();
 
     Map<String, String> configuredTags = getConfiguration().getMap(RestConfig.METRICS_TAGS_CONFIG);
-<<<<<<< HEAD
 
     Map<String, String> combinedMetricsTags = new HashMap<>(getMetricsTags());
     combinedMetricsTags.putAll(configuredTags);
 
-=======
-
-    Map<String, String> combinedMetricsTags = new HashMap<>(getMetricsTags());
-    combinedMetricsTags.putAll(configuredTags);
-
->>>>>>> fd49525c
     configureBaseApplication(resourceConfig, combinedMetricsTags);
     setupResources(resourceConfig, getConfiguration());
 
@@ -218,72 +205,6 @@
       if (listener.getScheme().equals("http")) {
         connector = new NetworkTrafficServerConnector(server);
       } else {
-<<<<<<< HEAD
-=======
-        SslContextFactory sslContextFactory = new SslContextFactory();
-        // IMPORTANT: the key's CN, stored in the keystore, must match the FQDN.
-        // TODO: investigate this further. Would be better to use SubjectAltNames.
-        if (!config.getString(RestConfig.SSL_KEYSTORE_LOCATION_CONFIG).isEmpty()) {
-          sslContextFactory.setKeyStorePath(
-              config.getString(RestConfig.SSL_KEYSTORE_LOCATION_CONFIG)
-          );
-          sslContextFactory.setKeyStorePassword(
-              config.getPassword(RestConfig.SSL_KEYSTORE_PASSWORD_CONFIG).value()
-          );
-          sslContextFactory.setKeyManagerPassword(
-              config.getPassword(RestConfig.SSL_KEY_PASSWORD_CONFIG).value()
-          );
-          sslContextFactory.setKeyStoreType(
-              config.getString(RestConfig.SSL_KEYSTORE_TYPE_CONFIG)
-          );
-
-          if (!config.getString(RestConfig.SSL_KEYMANAGER_ALGORITHM_CONFIG).isEmpty()) {
-            sslContextFactory.setKeyManagerFactoryAlgorithm(
-                    config.getString(RestConfig.SSL_KEYMANAGER_ALGORITHM_CONFIG));
-          }
-        }
-
-        sslContextFactory.setNeedClientAuth(config.getBoolean(RestConfig.SSL_CLIENT_AUTH_CONFIG));
-
-        List<String> enabledProtocols = config.getList(RestConfig.SSL_ENABLED_PROTOCOLS_CONFIG);
-        if (!enabledProtocols.isEmpty()) {
-          sslContextFactory.setIncludeProtocols(enabledProtocols.toArray(new String[0]));
-        }
-
-        List<String> cipherSuites = config.getList(RestConfig.SSL_CIPHER_SUITES_CONFIG);
-        if (!cipherSuites.isEmpty()) {
-          sslContextFactory.setIncludeCipherSuites(cipherSuites.toArray(new String[0]));
-        }
-
-        if (!config.getString(RestConfig.SSL_ENDPOINT_IDENTIFICATION_ALGORITHM_CONFIG).isEmpty()) {
-          sslContextFactory.setEndpointIdentificationAlgorithm(
-                  config.getString(RestConfig.SSL_ENDPOINT_IDENTIFICATION_ALGORITHM_CONFIG));
-        }
-
-        if (!config.getString(RestConfig.SSL_TRUSTSTORE_LOCATION_CONFIG).isEmpty()) {
-          sslContextFactory.setTrustStorePath(
-              config.getString(RestConfig.SSL_TRUSTSTORE_LOCATION_CONFIG)
-          );
-          sslContextFactory.setTrustStorePassword(
-              config.getPassword(RestConfig.SSL_TRUSTSTORE_PASSWORD_CONFIG).value()
-          );
-          sslContextFactory.setTrustStoreType(
-              config.getString(RestConfig.SSL_TRUSTSTORE_TYPE_CONFIG)
-          );
-
-          if (!config.getString(RestConfig.SSL_TRUSTMANAGER_ALGORITHM_CONFIG).isEmpty()) {
-            sslContextFactory.setTrustManagerFactoryAlgorithm(
-                    config.getString(RestConfig.SSL_TRUSTMANAGER_ALGORITHM_CONFIG)
-            );
-          }
-        }
-
-        sslContextFactory.setProtocol(config.getString(RestConfig.SSL_PROTOCOL_CONFIG));
-        if (!config.getString(RestConfig.SSL_PROVIDER_CONFIG).isEmpty()) {
-          sslContextFactory.setProtocol(config.getString(RestConfig.SSL_PROVIDER_CONFIG));
-        }
-
->>>>>>> fd49525c
         connector = new NetworkTrafficServerConnector(server, sslContextFactory);
       }
 
@@ -304,20 +225,7 @@
       context.setBaseResource(staticResources);
     }
 
-<<<<<<< HEAD
     configureSecurityHandler(context);
-
-    List<String> unsecurePaths = config.getList(RestConfig.AUTHENTICATION_SKIP_PATHS);
-    setUnsecurePathConstraints(context, unsecurePaths);
-=======
-    String authMethod = config.getString(RestConfig.AUTHENTICATION_METHOD_CONFIG);
-    if (enableBasicAuth(authMethod)) {
-      String realm = getConfiguration().getString(RestConfig.AUTHENTICATION_REALM_CONFIG);
-      List<String> roles = getConfiguration().getList(RestConfig.AUTHENTICATION_ROLES_CONFIG);
-      final SecurityHandler securityHandler = createSecurityHandler(realm, roles);
-      context.setSecurityHandler(securityHandler);
-    }
->>>>>>> fd49525c
 
     List<String> unsecurePaths = config.getList(RestConfig.AUTHENTICATION_SKIP_PATHS);
     setUnsecurePathConstraints(context, unsecurePaths);
@@ -362,15 +270,9 @@
         statsHandler,
         webSocketServletContext
     });
-<<<<<<< HEAD
 
     server.setHandler(wrapWithGzipHandler(contexts));
 
-=======
-
-    server.setHandler(wrapWithGzipHandler(contexts));
-
->>>>>>> fd49525c
     ServerContainer container =
         WebSocketServerContainerInitializer.configureContext(webSocketServletContext);
     registerWebSocketEndpoints(container);
@@ -383,7 +285,6 @@
     return server;
   }
 
-<<<<<<< HEAD
   private SslContextFactory createSslContextFactory() {
     SslContextFactory sslContextFactory = new SslContextFactory();
     if (!config.getString(RestConfig.SSL_KEYSTORE_LOCATION_CONFIG).isEmpty()) {
@@ -449,8 +350,6 @@
     return sslContextFactory;
   }
 
-=======
->>>>>>> fd49525c
   public Handler wrapWithGzipHandler(Handler handler) {
     if (config.getBoolean(RestConfig.ENABLE_GZIP_COMPRESSION_CONFIG)) {
       GzipHandler gzip = new GzipHandler();
@@ -469,7 +368,6 @@
 
   }
 
-<<<<<<< HEAD
 
   protected void configureSecurityHandler(ServletContextHandler context) {
     String authMethod = config.getString(RestConfig.AUTHENTICATION_METHOD_CONFIG);
@@ -481,8 +379,6 @@
     }
   }
 
-=======
->>>>>>> fd49525c
   static void setUnsecurePathConstraints(
       ServletContextHandler context,
       List<String> unsecurePaths
