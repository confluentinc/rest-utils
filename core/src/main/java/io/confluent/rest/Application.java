--- conflicted
+++ resolved
@@ -133,15 +133,6 @@
     this.metrics = configureMetrics();
     this.getMetricsTags().putAll(config.getMap(RestConfig.METRICS_TAGS_CONFIG));
 
-<<<<<<< HEAD
-    Slf4jRequestLogWriter logWriter = new Slf4jRequestLogWriter();
-    logWriter.setLoggerName(config.getString(RestConfig.REQUEST_LOGGER_NAME_CONFIG));
-
-    // %{ms}T logs request time in milliseconds
-    requestLog = new CustomRequestLog(logWriter, requestLogFormat());
-    jetty429DosFilterListener = new Jetty429DosFilterListener(metrics, getMetricsTags(),
-        config.getString(RestConfig.METRICS_JMX_PREFIX_CONFIG));
-=======
     if (customRequestLog == null) {
       Slf4jRequestLogWriter logWriter = new Slf4jRequestLogWriter();
       logWriter.setLoggerName(config.getString(RestConfig.REQUEST_LOGGER_NAME_CONFIG));
@@ -150,7 +141,9 @@
     } else {
       requestLog = customRequestLog;
     }
->>>>>>> db3334f6
+
+    jetty429DosFilterListener = new Jetty429DosFilterListener(metrics, getMetricsTags(),
+        config.getString(RestConfig.METRICS_JMX_PREFIX_CONFIG));
   }
 
   protected String requestLogFormat() {
