--- conflicted
+++ resolved
@@ -707,8 +707,9 @@
    * stopped accepting new connections, and tried to gracefully finish existing requests. At this
    * point it should be safe to clean up any resources used while processing requests.
    */
-<<<<<<< HEAD
-  public void onShutdown() {}
+  public void onShutdown() {
+
+  }
 
   /**
    * A rate-limiter that applies a single limit to the entire server.
@@ -720,10 +721,4 @@
       return "GLOBAL";
     }
   }
-=======
-  public void onShutdown() {
-
-  }
-
->>>>>>> 75580fb8
 }