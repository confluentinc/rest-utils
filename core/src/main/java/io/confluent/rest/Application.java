/*
 * Copyright 2014 - 2022 Confluent Inc.
 *
 * Licensed under the Apache License, Version 2.0 (the "License");
 * you may not use this file except in compliance with the License.
 * You may obtain a copy of the License at
 *
 * http://www.apache.org/licenses/LICENSE-2.0
 *
 * Unless required by applicable law or agreed to in writing, software
 * distributed under the License is distributed on an "AS IS" BASIS,
 * WITHOUT WARRANTIES OR CONDITIONS OF ANY KIND, either express or implied.
 * See the License for the specific language governing permissions and
 * limitations under the License.
 */

package io.confluent.rest;

import static io.confluent.rest.RestConfig.REST_SERVLET_INITIALIZERS_CLASSES_CONFIG;
import static io.confluent.rest.RestConfig.WEBSOCKET_SERVLET_INITIALIZERS_CLASSES_CONFIG;
import static java.util.Collections.emptyMap;

import com.fasterxml.jackson.databind.ObjectMapper;
import io.confluent.rest.auth.AuthUtil;
import io.confluent.rest.exceptions.ConstraintViolationExceptionMapper;
import io.confluent.rest.exceptions.GenericExceptionMapper;
import io.confluent.rest.exceptions.WebApplicationExceptionMapper;
import io.confluent.rest.exceptions.JsonMappingExceptionMapper;
import io.confluent.rest.exceptions.JsonParseExceptionMapper;
import io.confluent.rest.extension.ResourceExtension;
import io.confluent.rest.filters.CsrfTokenProtectionFilter;
import io.confluent.rest.handlers.ExpectedSniHandler;
import io.confluent.rest.handlers.SniHandler;
import io.confluent.rest.handlers.PrefixSniHandler;
import io.confluent.rest.jetty.DoSFilter;
import io.confluent.rest.metrics.Jetty429MetricsDosFilterListener;
import io.confluent.rest.metrics.JettyRequestMetricsFilter;
import io.confluent.rest.metrics.MetricsResourceMethodApplicationListener;
import io.confluent.rest.validation.JacksonMessageBodyProvider;
import java.io.IOException;
import java.net.URI;
import java.util.ArrayList;
import java.util.Arrays;
import java.util.EnumSet;
import java.util.HashMap;
import java.util.LinkedHashMap;
import java.util.List;
import java.util.Map;
import java.util.Objects;
import java.util.concurrent.CountDownLatch;
import java.util.concurrent.TimeUnit;
import java.util.function.Consumer;
import java.util.stream.Collectors;
import javax.servlet.DispatcherType;
import javax.servlet.Filter;
import javax.servlet.ServletException;
import javax.servlet.ServletRequest;
import javax.ws.rs.core.Configurable;
import org.apache.kafka.common.config.ConfigException;
import org.apache.kafka.common.metrics.JmxReporter;
import org.apache.kafka.common.metrics.MetricConfig;
import org.apache.kafka.common.metrics.Metrics;
import org.apache.kafka.common.metrics.MetricsReporter;
import org.eclipse.jetty.jaas.JAASLoginService;
import org.eclipse.jetty.security.ConstraintMapping;
import org.eclipse.jetty.security.ConstraintSecurityHandler;
import org.eclipse.jetty.security.DefaultIdentityService;
import org.eclipse.jetty.security.IdentityService;
import org.eclipse.jetty.security.LoginService;
import org.eclipse.jetty.security.authentication.BasicAuthenticator;
import org.eclipse.jetty.security.authentication.LoginAuthenticator;
import org.eclipse.jetty.server.CustomRequestLog;
import org.eclipse.jetty.server.Handler;
import org.eclipse.jetty.server.RequestLog;
import org.eclipse.jetty.server.Server;
import org.eclipse.jetty.server.Slf4jRequestLogWriter;
import org.eclipse.jetty.server.handler.HandlerCollection;
import org.eclipse.jetty.server.handler.RequestLogHandler;
import org.eclipse.jetty.servlet.DefaultServlet;
import org.eclipse.jetty.servlet.FilterHolder;
import org.eclipse.jetty.servlet.ServletContextHandler;
import org.eclipse.jetty.servlet.ServletHolder;
import org.eclipse.jetty.servlets.CrossOriginFilter;
import org.eclipse.jetty.servlets.HeaderFilter;
import org.eclipse.jetty.util.resource.ResourceCollection;
import org.eclipse.jetty.util.ssl.SslContextFactory;
import org.eclipse.jetty.util.StringUtil;
import org.eclipse.jetty.websocket.jsr356.server.ServerContainer;
import org.eclipse.jetty.websocket.jsr356.server.deploy.WebSocketServerContainerInitializer;
import org.glassfish.jersey.server.ResourceConfig;
import org.glassfish.jersey.server.ServerProperties;
import org.glassfish.jersey.server.validation.ValidationFeature;
import org.glassfish.jersey.servlet.ServletContainer;
import org.slf4j.Logger;
import org.slf4j.LoggerFactory;

/**
 * A REST application. Extend this class and implement setupResources() to register REST
 * resources with the JAX-RS server. Use createServer() to get a fully-configured, ready to run
 * Jetty server.
 */
// CHECKSTYLE_RULES.OFF: ClassDataAbstractionCoupling
public abstract class Application<T extends RestConfig> {
  // CHECKSTYLE_RULES.ON: ClassDataAbstractionCoupling
  protected T config;
  private final String path;
  private final String listenerName;

  protected ApplicationServer<?> server;
  protected Metrics metrics;
  protected final RequestLog requestLog;
  protected final DoSFilter.Listener jetty429MetricsListener;

  protected CountDownLatch shutdownLatch = new CountDownLatch(1);
  @SuppressWarnings("unchecked")
  protected final List<ResourceExtension> resourceExtensions = new ArrayList<>();

  private static final Logger log = LoggerFactory.getLogger(Application.class);

  private final List<DoSFilter.Listener> globalDosfilterListeners = new ArrayList<>();

  private final List<DoSFilter.Listener> nonGlobalDosfilterListeners = new ArrayList<>();

  public Application(T config) {
    this(config, "/");
  }

  public Application(T config, String path) {
    this(config, path, null);
  }

  public Application(T config, String path, String listenerName) {
    this(config, path, listenerName, null);
  }

  public Application(T config, String path, String listenerName, RequestLog customRequestLog) {
    this.config = config;
    this.path = Objects.requireNonNull(path);
    this.listenerName = listenerName;

    this.metrics = configureMetrics();
    this.getMetricsTags().putAll(config.getMap(RestConfig.METRICS_TAGS_CONFIG));
    jetty429MetricsListener = new Jetty429MetricsDosFilterListener(this.metrics,
        this.getMetricsTags(),
        config.getString(RestConfig.METRICS_JMX_PREFIX_CONFIG));

    if (customRequestLog == null) {
      Slf4jRequestLogWriter logWriter = new Slf4jRequestLogWriter();
      logWriter.setLoggerName(config.getString(RestConfig.REQUEST_LOGGER_NAME_CONFIG));
      // %{ms}T logs request time in milliseconds
      requestLog = new CustomRequestLog(logWriter, requestLogFormat());
    } else {
      requestLog = customRequestLog;
    }
  }

  /**
   * Add DosFilter.listener to be called with all other listeners for global-dosfilter. This should
   * be called before configureHandler() is called.
   */
  public void addGlobalDosfilterListener(
      DoSFilter.Listener listener) {
    this.globalDosfilterListeners.add(Objects.requireNonNull(listener));
  }

  /**
   * Add DosFilter.listener to be called with all other listeners for non-global-dosfilter.This
   * should be called before configureHandler() is called.
   */
  public void addNonGlobalDosfilterListener(
      DoSFilter.Listener listener) {
    this.nonGlobalDosfilterListeners.add(Objects.requireNonNull(listener));
  }

  protected String requestLogFormat() {
    return CustomRequestLog.EXTENDED_NCSA_FORMAT + " %{ms}T";
  }

  public final String getPath() {
    return path;
  }

  public final String getListenerName() {
    return listenerName;
  }

  /**
   * Configure Application MetricReport instances.
   */
  private List<MetricsReporter> configureMetricsReporters(T appConfig) {
    List<MetricsReporter> reporters =
            appConfig.getConfiguredInstances(
                    RestConfig.METRICS_REPORTER_CLASSES_CONFIG,
                    MetricsReporter.class);
    reporters.add(new JmxReporter());

    // Treat prefixed configs as overrides to originals
    Map<String, Object> reporterConfigs = appConfig.originals();
    reporterConfigs.putAll(appConfig.metricsReporterConfig());

    reporters.forEach(r -> r.configure(reporterConfigs));
    return reporters;
  }


  /**
   * Configure Application Metrics instance.
   */
  protected Metrics configureMetrics() {
    T appConfig = getConfiguration();

    MetricConfig metricConfig = new MetricConfig()
            .samples(appConfig.getInt(RestConfig.METRICS_NUM_SAMPLES_CONFIG))
            .timeWindow(appConfig.getLong(RestConfig.METRICS_SAMPLE_WINDOW_MS_CONFIG),
                    TimeUnit.MILLISECONDS);

    return new Metrics(metricConfig,
            configureMetricsReporters(appConfig),
            appConfig.getTime(),
            appConfig.getMetricsContext());
  }

  /**
   * Returns {@link Metrics} object
   */
  public final Metrics getMetrics() {
    return this.metrics;
  }

  /**
   * Register resources or additional Providers, ExceptionMappers, and other JAX-RS components with
   * the Jersey application. This, combined with your Configuration class, is where you can
   * customize the behavior of the application.
   */
  public abstract void setupResources(Configurable<?> config, T appConfig);

  /**
   * Returns a list of static resources to serve using the default servlet.
   *
   * <p>For example, static files can be served from class loader resources by returning
   * {@code
   * new ResourceCollection(Resource.newClassPathResource("static"));
   * }
   *
   * <p>For those resources to get served, it is necessary to add a static resources property to the
   * config in @link{{@link #setupResources(Configurable, RestConfig)}}, e.g. using something like
   * {@code
   * config.property(ServletProperties.FILTER_STATIC_CONTENT_REGEX, "/(static/.*|.*\\.html|)");
   * }
   *
   * @return static resource collection
   */
  protected ResourceCollection getStaticResources() {
    return null;
  }

  /**
   * add any servlet filters that should be called before resource handling
   */
  protected void configurePreResourceHandling(ServletContextHandler context) {

  }

  /**
   * expose SslContextFactory
   */
  @Deprecated
  protected SslContextFactory getSslContextFactory() {
    return server.getSslContextFactory();
  }

  /**
   * add any servlet filters that should be called after resource
   * handling but before falling back to the default servlet
   */
  protected void configurePostResourceHandling(ServletContextHandler context) {

  }

  /**
   * add any servlet filters that should be called after resource
   * handling but before falling back to the default servlet
   */
  protected void configureWebSocketPostResourceHandling(ServletContextHandler context) {

  }

  /**
   * Returns a map of tag names to tag values to apply to metrics for this application.
   *
   * @return a Map of tags and values
   */
  public Map<String,String> getMetricsTags() {
    return new LinkedHashMap<>();
  }

  /**
   * Configure and create the server.
   */
  // CHECKSTYLE_RULES.OFF: MethodLength|CyclomaticComplexity|JavaNCSS|NPathComplexity
  public Server createServer() throws ServletException {
    // CHECKSTYLE_RULES.ON: MethodLength|CyclomaticComplexity|JavaNCSS|NPathComplexity
    if (server == null) {
      server = new ApplicationServer<>(config);
      server.registerApplication(this);
    }
    return server;
  }

  final void setServer(ApplicationServer<?> server) {
    this.server = Objects.requireNonNull(server);
  }

  final ApplicationServer<?> getServer() {
    return server;
  }

  /**
   * Configures the {@link Handler} for the current {@link Application}.
   *
   * @return {@link Handler} object
   */
  public Handler configureHandler() {
    ResourceConfig resourceConfig = new ResourceConfig();
    configureBaseApplication(resourceConfig, getMetricsTags());
    configureResourceExtensions(resourceConfig);
    setupResources(resourceConfig, getConfiguration());

    // Configure the servlet container
    ServletContainer servletContainer = new ServletContainer(resourceConfig);
    final FilterHolder servletHolder = new FilterHolder(servletContainer);

    ServletContextHandler context = new ServletContextHandler(ServletContextHandler.SESSIONS);
    context.setContextPath(path);

    if (listenerName != null && !listenerName.isEmpty()) {
      log.info("Binding {} to listener {}.", this.getClass().getSimpleName(), listenerName);
      context.setVirtualHosts(new String[]{"@" + listenerName});
    } else {
      log.info("Binding {} to all listeners.", this.getClass().getSimpleName());
    }

    ServletHolder defaultHolder = new ServletHolder("default", DefaultServlet.class);
    defaultHolder.setInitParameter("dirAllowed", "false");

    ResourceCollection staticResources = getStaticResources();
    if (staticResources != null) {
      context.setBaseResource(staticResources);
    }

    configureSecurityHandler(context);

    if (isCorsEnabled()) {
      String allowedOrigins = config.getString(RestConfig.ACCESS_CONTROL_ALLOW_ORIGIN_CONFIG);
      FilterHolder filterHolder = new FilterHolder(CrossOriginFilter.class);
      filterHolder.setName("cross-origin");
      filterHolder.setInitParameter(
              CrossOriginFilter.ALLOWED_ORIGINS_PARAM, allowedOrigins

      );
      String allowedMethods = config.getString(RestConfig.ACCESS_CONTROL_ALLOW_METHODS);
      String allowedHeaders = config.getString(RestConfig.ACCESS_CONTROL_ALLOW_HEADERS);
      String exposedHeaders = config.getString(RestConfig.ACCESS_CONTROL_EXPOSE_HEADERS);
      if (allowedMethods != null && !allowedMethods.trim().isEmpty()) {
        filterHolder.setInitParameter(CrossOriginFilter.ALLOWED_METHODS_PARAM, allowedMethods);
      }
      if (allowedHeaders != null && !allowedHeaders.trim().isEmpty()) {
        filterHolder.setInitParameter(CrossOriginFilter.ALLOWED_HEADERS_PARAM, allowedHeaders);
      }
      if (exposedHeaders != null && !exposedHeaders.trim().isEmpty()) {
        filterHolder.setInitParameter(CrossOriginFilter.EXPOSED_HEADERS_PARAM, exposedHeaders);
      }
      // handle preflight cors requests at the filter level, do not forward down the filter chain
      filterHolder.setInitParameter(CrossOriginFilter.CHAIN_PREFLIGHT_PARAM, "false");
      context.addFilter(filterHolder, "/*", EnumSet.of(DispatcherType.REQUEST));
    }

    if (isNoSniffProtectionEnabled()) {
      FilterHolder filterHolder = new FilterHolder(new HeaderFilter());
      filterHolder.setInitParameter("headerConfig", "set X-Content-Type-Options: nosniff");
      context.addFilter(filterHolder, "/*", EnumSet.of(DispatcherType.REQUEST));
    }

    if (isCsrfProtectionEnabled()) {
      String csrfEndpoint = config.getString(RestConfig.CSRF_PREVENTION_TOKEN_FETCH_ENDPOINT);
      int csrfTokenExpiration =
          config.getInt(RestConfig.CSRF_PREVENTION_TOKEN_EXPIRATION_MINUTES);
      int csrfTokenMaxEntries =
          config.getInt(RestConfig.CSRF_PREVENTION_TOKEN_MAX_ENTRIES);

      FilterHolder filterHolder = new FilterHolder(CsrfTokenProtectionFilter.class);
      filterHolder.setName("cross-site-request-forgery-prevention");
      filterHolder.setInitParameter(RestConfig.CSRF_PREVENTION_TOKEN_FETCH_ENDPOINT, csrfEndpoint);
      filterHolder.setInitParameter(
          RestConfig.CSRF_PREVENTION_TOKEN_EXPIRATION_MINUTES, String.valueOf(csrfTokenExpiration));
      filterHolder.setInitParameter(
          RestConfig.CSRF_PREVENTION_TOKEN_MAX_ENTRIES, String.valueOf(csrfTokenMaxEntries));
      context.addFilter(filterHolder, "/*", EnumSet.of(DispatcherType.REQUEST));
    }

    if (config.getString(RestConfig.RESPONSE_HTTP_HEADERS_CONFIG) != null
            && !config.getString(RestConfig.RESPONSE_HTTP_HEADERS_CONFIG).isEmpty()) {
      configureHttpResponseHeaderFilter(context);
    }

    configureJettyRequestMetricsFilter(context);

    configureDosFilters(context);

    configurePreResourceHandling(context);

    applyCustomConfiguration(context, REST_SERVLET_INITIALIZERS_CLASSES_CONFIG);

    context.addFilter(servletHolder, "/*", null);
    configurePostResourceHandling(context);
    context.addServlet(defaultHolder, "/*");

    RequestLogHandler requestLogHandler = new RequestLogHandler();
    requestLogHandler.setRequestLog(requestLog);
    context.insertHandler(requestLogHandler);

<<<<<<< HEAD
    // Add SNI validation handler if enabled
    if (config.getPrefixSniCheckEnable()) {
      context.insertHandler(new PrefixSniHandler());
    } else if (config.getSniCheckEnable()) {
=======
    List<String> expectedSniHeaders = config.getExpectedSniHeaders();
    if (config.getSniCheckEnable()) {
>>>>>>> 505368d5
      context.insertHandler(new SniHandler());
    } else if (!expectedSniHeaders.isEmpty()) {
      context.insertHandler(new ExpectedSniHandler(expectedSniHeaders));
    }

    HandlerCollection handlers = new HandlerCollection();
    handlers.setHandlers(new Handler[]{context});

    return handlers;
  }

  /**
   * Configures web socket {@link Handler} for the current {@link Application}.
   *
   * @return {@link Handler} object
   */
  public Handler configureWebSocketHandler() throws ServletException {
    final ServletContextHandler webSocketContext =
            new ServletContextHandler(ServletContextHandler.SESSIONS);
    webSocketContext.setContextPath(
            config.getString(RestConfig.WEBSOCKET_PATH_PREFIX_CONFIG)
    );

    configureSecurityHandler(webSocketContext);

    ServerContainer container =
            WebSocketServerContainerInitializer.initialize(webSocketContext);
    registerWebSocketEndpoints(container);

    configureWebSocketPostResourceHandling(webSocketContext);
    applyCustomConfiguration(webSocketContext, WEBSOCKET_SERVLET_INITIALIZERS_CLASSES_CONFIG);

    return webSocketContext;
  }

  // This is copied from the old MAP implementation from cp ConfigDef.Type.MAP
  // TODO: This method should be removed in favor of RestConfig.getMap(). Note
  // that it is no longer used by projects related to kafka-rest.
  public static Map<String, String> parseListToMap(List<String> list) {
    Map<String, String> configuredTags = new HashMap<>();
    for (String entry : list) {
      String[] keyValue = entry.split("\\s*:\\s*", -1);
      if (keyValue.length != 2) {
        throw new ConfigException("Map entry should be of form <key>:<value");
      }
      configuredTags.put(keyValue[0], keyValue[1]);
    }
    return configuredTags;
  }

  private boolean isCorsEnabled() {
    return AuthUtil.isCorsEnabled(config);
  }

  private boolean isNoSniffProtectionEnabled() {
    return config.getBoolean(RestConfig.NOSNIFF_PROTECTION_ENABLED);
  }

  private boolean isCsrfProtectionEnabled() {
    return config.getBoolean(RestConfig.CSRF_PREVENTION_ENABLED);
  }

  @SuppressWarnings("unchecked")
  private void configureResourceExtensions(final ResourceConfig resourceConfig) {
    resourceExtensions.addAll(getConfiguration().getConfiguredInstances(
        RestConfig.RESOURCE_EXTENSION_CLASSES_CONFIG, ResourceExtension.class));

    resourceExtensions.forEach(ext -> {
      try {
        ext.register(resourceConfig, this);
      } catch (Exception e) {
        throw new RuntimeException("Exception throw by resource extension. ext:" + ext, e);
      }
    });
  }

  @SuppressWarnings("unchecked")
  private void applyCustomConfiguration(
      ServletContextHandler context,
      String initializerConfigName) {
    getConfiguration()
        .getConfiguredInstances(initializerConfigName, Consumer.class)
        .forEach(initializer -> {
          try {
            initializer.accept(context);
          } catch (final Exception e) {
            throw new RuntimeException("Exception from custom initializer. "
                + "config:" + initializerConfigName + ", initializer" + initializer, e);
          }
        });
  }

  protected void configureSecurityHandler(ServletContextHandler context) {
    String authMethod = config.getString(RestConfig.AUTHENTICATION_METHOD_CONFIG);
    if (enableBasicAuth(authMethod)) {
      context.setSecurityHandler(createBasicSecurityHandler());
    } else if (enableBearerAuth(authMethod)) {
      context.setSecurityHandler(createBearerSecurityHandler());
    } else {
      AuthUtil.createDisableOptionsConstraint(config)
          .ifPresent(optionsConstraint -> {
            ConstraintSecurityHandler securityHandler = new ConstraintSecurityHandler();
            securityHandler.addConstraintMapping(optionsConstraint);
            context.setSecurityHandler(securityHandler);
          });
    }
  }

  public Handler wrapWithGzipHandler(Handler handler) {
    return ApplicationServer.wrapWithGzipHandler(config, handler);
  }

  /**
   * TODO: delete deprecatedPort parameter when `PORT_CONFIG` is deprecated.
   * Helper function used to support the deprecated configuration.
   */
  public static List<URI> parseListeners(
      List<String> listenersConfig,
      int deprecatedPort,
      List<String> supportedSchemes,
      String defaultScheme) {

    // Support for named listeners is only implemented for the case of Applications
    // managed by ApplicationServer (direct instantiation of Application is to be
    // deprecated).
    return RestConfig.parseListeners(
            listenersConfig, emptyMap(), deprecatedPort, supportedSchemes, defaultScheme)
        .stream()
        .map(NamedURI::getUri)
        .collect(Collectors.toList());
  }

  /**
   * Used to register any websocket endpoints that will live under the path configured via
   * {@link io.confluent.rest.RestConfig#WEBSOCKET_PATH_PREFIX_CONFIG}
   */
  protected void registerWebSocketEndpoints(ServerContainer container) {

  }

  static boolean enableBasicAuth(String authMethod) {
    return RestConfig.AUTHENTICATION_METHOD_BASIC.equals(authMethod);
  }

  static boolean enableBearerAuth(String authMethod) {
    return RestConfig.AUTHENTICATION_METHOD_BEARER.equals(authMethod);
  }

  protected LoginAuthenticator createAuthenticator() {
    final String method = config.getString(RestConfig.AUTHENTICATION_METHOD_CONFIG);
    if (enableBasicAuth(method)) {
      return new BasicAuthenticator();
    } else if (enableBearerAuth(method)) {
      throw new UnsupportedOperationException(
              "Must implement Application.createAuthenticator() when using '"
                      + RestConfig.AUTHENTICATION_METHOD_CONFIG + "="
                      + RestConfig.AUTHENTICATION_METHOD_BEARER + "'."
      );
    }
    return null;
  }

  protected LoginService createLoginService() {
    final String realm = config.getString(RestConfig.AUTHENTICATION_REALM_CONFIG);
    final String method = config.getString(RestConfig.AUTHENTICATION_METHOD_CONFIG);
    if (enableBasicAuth(method)) {
      return new JAASLoginService(realm);
    } else if (enableBearerAuth(method)) {
      throw new UnsupportedOperationException(
              "Must implement Application.createLoginService() when using '"
                      + RestConfig.AUTHENTICATION_METHOD_CONFIG + "="
                      + RestConfig.AUTHENTICATION_METHOD_BEARER + "'."
      );
    }
    return null;
  }

  protected IdentityService createIdentityService() {
    final String method = config.getString(RestConfig.AUTHENTICATION_METHOD_CONFIG);
    if (enableBasicAuth(method) || enableBearerAuth(method)) {
      return new DefaultIdentityService();
    }
    return null;
  }

  protected ConstraintSecurityHandler createBasicSecurityHandler() {
    return createSecurityHandler();
  }

  protected ConstraintSecurityHandler createBearerSecurityHandler() {
    return createSecurityHandler();
  }

  protected ConstraintSecurityHandler createSecurityHandler() {
    final String realm = config.getString(RestConfig.AUTHENTICATION_REALM_CONFIG);

    final ConstraintSecurityHandler securityHandler = new ConstraintSecurityHandler();
    securityHandler.addConstraintMapping(createGlobalAuthConstraint());
    securityHandler.setAuthenticator(createAuthenticator());
    securityHandler.setLoginService(createLoginService());
    securityHandler.setIdentityService(createIdentityService());
    securityHandler.setRealmName(realm);
    AuthUtil.createUnsecuredConstraints(config)
        .forEach(securityHandler::addConstraintMapping);
    AuthUtil.createDisableOptionsConstraint(config)
        .ifPresent(securityHandler::addConstraintMapping);

    return securityHandler;
  }

  protected ConstraintMapping createGlobalAuthConstraint() {
    return AuthUtil.createGlobalAuthConstraint(config);
  }

  public void configureBaseApplication(Configurable<?> config) {
    configureBaseApplication(config, null);
  }

  /**
   * Register standard components for a JSON REST application on the given JAX-RS configurable,
   * which can be either an ResourceConfig for a server or a ClientConfig for a Jersey-based REST
   * client.
   */
  public void configureBaseApplication(Configurable<?> config, Map<String, String> metricTags) {
    T restConfig = getConfiguration();

    registerJsonProvider(config, restConfig, true);
    registerFeatures(config, restConfig);
    registerExceptionMappers(config, restConfig);

    config.register(new MetricsResourceMethodApplicationListener(getMetrics(), "jersey",
        metricTags, restConfig.getTime(),
        restConfig.getBoolean(RestConfig.METRICS_LATENCY_SLO_SLA_ENABLE_CONFIG),
        restConfig.getLong(RestConfig.METRICS_LATENCY_SLO_MS_CONFIG),
        restConfig.getLong(RestConfig.METRICS_LATENCY_SLA_MS_CONFIG),
        restConfig.getDouble(RestConfig.PERCENTILE_MAX_LATENCY_MS_CONFIG),
        restConfig.getBoolean(RestConfig.METRICS_GLOBAL_STATS_REQUEST_TAGS_ENABLE_CONFIG)));

    config.property(ServerProperties.BV_SEND_ERROR_IN_RESPONSE, true);
    config.property(ServerProperties.WADL_FEATURE_DISABLE, true);
  }

  /**
   * Register a body provider and optional exception mapper for (de)serializing JSON in
   * request/response entities.
   * @param config The config to register the provider with
   * @param restConfig The application's configuration
   * @param registerExceptionMapper Whether or not to register an additional exception mapper for
   *                                handling errors in (de)serialization
   */
  protected void registerJsonProvider(
      Configurable<?> config,
      T restConfig,
      boolean registerExceptionMapper
  ) {
    ObjectMapper jsonMapper = getJsonMapper();
    JacksonMessageBodyProvider jsonProvider = new JacksonMessageBodyProvider(jsonMapper);
    config.register(jsonProvider);
    if (registerExceptionMapper) {
      config.register(JsonParseExceptionMapper.class);
      config.register(JsonMappingExceptionMapper.class);
    }
  }

  /**
   * Register server features
   * @param config The config to register the features with
   * @param restConfig The application's configuration
   */
  protected void registerFeatures(Configurable<?> config, T restConfig) {
    config.register(ValidationFeature.class);
  }

  /**
   * Register handlers for translating exceptions into responses.
   * @param config The config to register the mappers with
   * @param restConfig The application's configuration
   */
  protected void registerExceptionMappers(Configurable<?> config, T restConfig) {
    config.register(ConstraintViolationExceptionMapper.class);
    config.register(JsonMappingExceptionMapper.class);
    config.register(JsonParseExceptionMapper.class);
    config.register(new WebApplicationExceptionMapper(restConfig));
    config.register(new GenericExceptionMapper(restConfig));
  }

  /**
   * Register header filter to ServletContextHandler.
   * @param context The serverlet context handler
   */
  protected void configureHttpResponseHeaderFilter(ServletContextHandler context) {
    String headerConfig = config.getString(RestConfig.RESPONSE_HTTP_HEADERS_CONFIG);
    log.debug("headerConfig : " + headerConfig);
    String[] configs = StringUtil.csvSplit(headerConfig);
    Arrays.stream(configs)
            .forEach(RestConfig::validateHttpResponseHeaderConfig);
    FilterHolder headerFilterHolder = new FilterHolder(HeaderFilter.class);
    headerFilterHolder.setInitParameter("headerConfig", headerConfig);
    context.addFilter(headerFilterHolder, "/*", EnumSet.of(DispatcherType.REQUEST));
  }

  private void configureJettyRequestMetricsFilter(ServletContextHandler context) {
    Filter filter = new JettyRequestMetricsFilter(this.metrics, this.getMetricsTags(),
        config.getString(RestConfig.METRICS_JMX_PREFIX_CONFIG));
    FilterHolder filterHolder = new FilterHolder(filter);
    context.addFilter(filterHolder, "/*", EnumSet.of(DispatcherType.REQUEST));
  }

  private void configureDosFilters(ServletContextHandler context) {
    if (!config.isDosFilterEnabled()) {
      return;
    }

    // Ensure that the per connection limiter is first - KREST-8391
    configureNonGlobalDosFilter(context);
    configureGlobalDosFilter(context);
  }

  private void configureNonGlobalDosFilter(ServletContextHandler context) {
    DoSFilter dosFilter = new DoSFilter();
    nonGlobalDosfilterListeners.add(jetty429MetricsListener);
    JettyDosFilterMultiListener multiListener = new JettyDosFilterMultiListener(
        nonGlobalDosfilterListeners);
    dosFilter.setListener(multiListener);
    FilterHolder filterHolder = configureDosFilter(dosFilter,
        String.valueOf(config.getDosFilterMaxRequestsPerConnectionPerSec()));
    context.addFilter(filterHolder, "/*", EnumSet.of(DispatcherType.REQUEST));
  }

  private void configureGlobalDosFilter(ServletContextHandler context) {
    DoSFilter dosFilter = new GlobalDosFilter();
    globalDosfilterListeners.add(jetty429MetricsListener);
    JettyDosFilterMultiListener multiListener = new JettyDosFilterMultiListener(
        globalDosfilterListeners);
    dosFilter.setListener(multiListener);
    String globalLimit = String.valueOf(config.getDosFilterMaxRequestsGlobalPerSec());
    FilterHolder filterHolder = configureDosFilter(dosFilter, globalLimit);
    context.addFilter(filterHolder, "/*", EnumSet.of(DispatcherType.REQUEST));
  }

  private FilterHolder configureDosFilter(DoSFilter dosFilter, String rate) {

    FilterHolder filterHolder = new FilterHolder(dosFilter);
    filterHolder.setInitParameter(
        "maxRequestsPerSec", rate);
    filterHolder.setInitParameter(
        "delayMs", String.valueOf(config.getDosFilterDelayMs().toMillis()));
    filterHolder.setInitParameter(
        "maxWaitMs", String.valueOf(config.getDosFilterMaxWaitMs().toMillis()));
    filterHolder.setInitParameter(
        "throttledRequests", String.valueOf(config.getDosFilterThrottledRequests()));
    filterHolder.setInitParameter(
        "throttleMs", String.valueOf(config.getDosFilterThrottleMs().toMillis()));
    filterHolder.setInitParameter(
        "maxRequestMs", String.valueOf(config.getDosFilterMaxRequestMs().toMillis()));
    filterHolder.setInitParameter(
        "maxIdleTrackerMs", String.valueOf(config.getDosFilterMaxIdleTrackerMs().toMillis()));
    filterHolder.setInitParameter(
        "insertHeaders", String.valueOf(config.getDosFilterInsertHeaders()));
    filterHolder.setInitParameter("trackSessions", "false");
    filterHolder.setInitParameter(
        "remotePort", String.valueOf("false"));
    filterHolder.setInitParameter(
        "ipWhitelist", String.valueOf(config.getDosFilterIpWhitelist()));
    filterHolder.setInitParameter(
        "managedAttr", String.valueOf(config.getDosFilterManagedAttr()));
    return filterHolder;

  }

  public T getConfiguration() {
    return this.config;
  }

  /**
   * Gets a JSON ObjectMapper to use for (de)serialization of request/response entities. Override
   * this to configure the behavior of the serializer. One simple example of customization is to
   * set the INDENT_OUTPUT flag to make the output more readable. The default is a default
   * Jackson ObjectMapper.
   */
  protected ObjectMapper getJsonMapper() {
    return new ObjectMapper();
  }

  /**
   * Start the server (creating it if necessary).
   * @throws Exception If the application fails to start
   */
  public void start() throws Exception {
    createServer();
    server.start();
  }

  /**
   * Wait for the server to exit, allowing existing requests to complete if graceful shutdown is
   * enabled and invoking the shutdown hook before returning.
   * @throws InterruptedException If the internal threadpool fails to stop
   */
  public void join() throws InterruptedException {
    server.join();
    shutdownLatch.await();
  }

  /**
   * Request that the server shutdown.
   * @throws Exception If the application fails to stop
   */
  public void stop() throws Exception {
    server.stop();
  }

  final void doShutdown() {
    resourceExtensions.forEach(ext -> {
      try {
        ext.close();
      } catch (final IOException e) {
        log.error("Error closing the extension resource. ext:" + ext, e);
      }
    });

    shutdownLatch.countDown();
    onShutdown();
  }

  /**
   * Shutdown hook that is invoked after the Jetty server has processed the shutdown request,
   * stopped accepting new connections, and tried to gracefully finish existing requests. At this
   * point it should be safe to clean up any resources used while processing requests.
   */
  public void onShutdown() {

  }

  /**
   * A rate-limiter that applies a single limit to the entire server.
   */
  private static final class GlobalDosFilter extends DoSFilter {

    @Override
    protected String extractUserId(ServletRequest request) {
      return "GLOBAL";
    }
  }
}<|MERGE_RESOLUTION|>--- conflicted
+++ resolved
@@ -419,15 +419,11 @@
     requestLogHandler.setRequestLog(requestLog);
     context.insertHandler(requestLogHandler);
 
-<<<<<<< HEAD
+    List<String> expectedSniHeaders = config.getExpectedSniHeaders();
     // Add SNI validation handler if enabled
     if (config.getPrefixSniCheckEnable()) {
       context.insertHandler(new PrefixSniHandler());
     } else if (config.getSniCheckEnable()) {
-=======
-    List<String> expectedSniHeaders = config.getExpectedSniHeaders();
-    if (config.getSniCheckEnable()) {
->>>>>>> 505368d5
       context.insertHandler(new SniHandler());
     } else if (!expectedSniHeaders.isEmpty()) {
       context.insertHandler(new ExpectedSniHandler(expectedSniHeaders));
