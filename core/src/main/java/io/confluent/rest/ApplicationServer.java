--- conflicted
+++ resolved
@@ -258,7 +258,11 @@
     httpConfiguration.setResponseHeaderSize(
         config.getInt(RestConfig.MAX_RESPONSE_HEADER_SIZE_CONFIG));
 
-<<<<<<< HEAD
+    // Use original IP in forwarded requests
+    if (config.getBoolean(RestConfig.NETWORK_FORWARDED_REQUEST_ENABLE_CONFIG)) {
+      httpConfiguration.addCustomizer(new ForwardedRequestCustomizer());
+    }
+
     // Refer to https://github.com/jetty/jetty.project/issues/11890#issuecomment-2156449534
     // In Jetty 12, using Servlet 6 and ee10+, ambiguous path separators are not allowed
     // We must set a URI compliance to allow for this violation so that client
@@ -266,12 +270,6 @@
     httpConfiguration.setUriCompliance(UriCompliance.from(Set.of(
         UriCompliance.Violation.AMBIGUOUS_PATH_SEPARATOR,
         UriCompliance.Violation.AMBIGUOUS_PATH_ENCODING)));
-=======
-    // Use original IP in forwarded requests
-    if (config.getBoolean(RestConfig.NETWORK_FORWARDED_REQUEST_ENABLE_CONFIG)) {
-      httpConfiguration.addCustomizer(new ForwardedRequestCustomizer());
-    }
->>>>>>> ad014e0c
 
     final HttpConnectionFactory httpConnectionFactory =
             new HttpConnectionFactory(httpConfiguration);
