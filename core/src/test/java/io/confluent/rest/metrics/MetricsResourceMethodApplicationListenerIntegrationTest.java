package io.confluent.rest.metrics;

import com.fasterxml.jackson.jaxrs.base.JsonMappingExceptionMapper;
import com.fasterxml.jackson.jaxrs.base.JsonParseExceptionMapper;
import io.confluent.rest.Application;
import io.confluent.rest.RestConfig;
import io.confluent.rest.TestMetricsReporter;
import io.confluent.rest.TestRestConfig;
import io.confluent.rest.annotations.PerformanceMetric;
import io.confluent.rest.entities.ErrorMessage;
import io.confluent.rest.exceptions.ConstraintViolationExceptionMapper;
import io.confluent.rest.exceptions.KafkaExceptionMapper;
import io.confluent.rest.exceptions.WebApplicationExceptionMapper;

import javax.ws.rs.container.PreMatching;
import javax.ws.rs.core.Response.Status;
import org.apache.kafka.common.metrics.KafkaMetric;
import org.eclipse.jetty.server.Request;
import org.eclipse.jetty.server.Server;
import org.eclipse.jetty.server.handler.ErrorHandler;
import org.eclipse.jetty.servlet.ServletContextHandler;
import org.glassfish.jersey.server.ServerProperties;
import org.junit.jupiter.api.AfterEach;
import org.junit.jupiter.api.BeforeEach;
import org.junit.jupiter.api.DisplayName;
import org.junit.jupiter.api.Tag;
import org.junit.jupiter.api.Test;
import org.junit.jupiter.api.Disabled;
import org.junit.jupiter.api.TestInfo;

import java.io.IOException;
import java.util.HashMap;
import java.util.Map;
import java.util.Properties;
import java.util.concurrent.atomic.AtomicInteger;
import java.util.stream.Collectors;
import java.util.stream.IntStream;

import javax.servlet.RequestDispatcher;
import javax.servlet.ServletException;
import javax.servlet.http.HttpServletRequest;
import javax.servlet.http.HttpServletResponse;
import javax.ws.rs.GET;
import javax.ws.rs.Path;
import javax.ws.rs.ProcessingException;
import javax.ws.rs.Produces;
import javax.ws.rs.client.ClientBuilder;
import javax.ws.rs.container.ContainerRequestContext;
import javax.ws.rs.container.ContainerRequestFilter;
import javax.ws.rs.core.Configurable;
import javax.ws.rs.core.MediaType;
import javax.ws.rs.core.Response;

import static io.confluent.rest.metrics.MetricsResourceMethodApplicationListener.HTTP_STATUS_CODE_TAG;
import static io.confluent.rest.metrics.MetricsResourceMethodApplicationListener.HTTP_STATUS_CODE_TEXT;
import static java.util.Objects.requireNonNull;
import static org.junit.jupiter.api.Assertions.assertEquals;
import static org.junit.jupiter.api.Assertions.assertNotNull;
import static org.junit.jupiter.api.Assertions.assertTrue;

@Tag("IntegrationTest")
public class MetricsResourceMethodApplicationListenerIntegrationTest {

  TestRestConfig config;
  ApplicationWithFilter app;
  private Server server;
  volatile Throwable handledException = null;
  private AtomicInteger counter;

  @BeforeEach
  public void setUp(TestInfo info) throws Exception {
    TestMetricsReporter.reset();
    Properties props = new Properties();
    props.setProperty("debug", "false");
    props.put(RestConfig.METRICS_REPORTER_CLASSES_CONFIG, "io.confluent.rest.TestMetricsReporter");

    if (info.getDisplayName().contains("testMetricLatencySloSlaEnabled")) {
      props.put(RestConfig.METRICS_LATENCY_SLO_SLA_ENABLE_CONFIG, "true");
      props.put(RestConfig.METRICS_LATENCY_SLO_MS_CONFIG, "0");
      props.put(RestConfig.METRICS_LATENCY_SLA_MS_CONFIG, "10000");
    }
    if (info.getDisplayName().contains("WithGlobalStatsRequestTagsEnabled")) {
      props.put(RestConfig.METRICS_GLOBAL_STATS_REQUEST_TAGS_ENABLE_CONFIG, "true");
    }

    config = new TestRestConfig(props);
    app = new ApplicationWithFilter(config);
    server = app.createServer();
    server.start();
    counter = new AtomicInteger();
  }

  @AfterEach
  public void tearDown() throws Exception {
    server.stop();
    server.join();
  }

  @Test
  public void testListenerHandlesDispatchErrorsGracefully() {
    // request events do not follow the typical order when an error is raised during dispatch
    // this test ensures we properly handle the case where we might encounter events in the
    // following order.
    //
    // MATCHING_START -> REQUEST_MATCHED -> REQUEST_FILTERED
    //   -> RESOURCE_METHOD_START -> RESOURCE_METHOD_FINISHED -> ON_EXCEPTION -> FINISHED

    // RequestEvent.Type.FINISHED before RequestEvent.Type.RESP_FILTERS_START
    Response response = ClientBuilder.newClient(app.resourceConfig.getConfiguration())
        .target(server.getURI())
        .path("/private/endpoint")
        .request(MediaType.APPLICATION_JSON_TYPE)
        .get();
    assertEquals(500, response.getStatus());
    // ensure the true cause actually bubble up to the error handler
    assertNotNull(handledException);
    Throwable cause = handledException;
    while (!(cause instanceof ProcessingException)) {
      if (cause == cause.getCause()) {
        break;
      }
      cause = cause.getCause();
    }
    assertTrue(cause instanceof ProcessingException);
    assertEquals("Resource Java method invocation error.", cause.getMessage());
  }

  @Test
  public void testSuccessMetrics() {
    int totalRequests = 10;
    IntStream.range(0, totalRequests).forEach((i) -> makeSuccessfulCall());

    // checkpoints ensure that all the assertions are tested
    int totalRequestsCheckpoint = 0;
    int helloRequestsCheckpoint = 0;
    int helloTag1RequestsCheckpoint = 0;
    int helloTag2RequestsCheckpoint = 0;

    for (KafkaMetric metric : TestMetricsReporter.getMetricTimeseries()) {
      if (metric.metricName().group().equals("jersey-metrics")) {
        switch (metric.metricName().name()) {
          case "request-count": // global metrics
          case "request-total": // global metrics
            assertMetric(metric, totalRequests);
            totalRequestsCheckpoint++;
            break;
          case "hello.request-count": // method metrics
          case "hello.request-total": // method metrics
            if (metric.metricName().tags().containsValue("value1")) {
              assertMetric(metric, (totalRequests + 1) / 3);
              helloTag1RequestsCheckpoint++;
            } else if (metric.metricName().tags().containsValue("value2")) {
              assertMetric(metric, totalRequests / 3);
              helloTag2RequestsCheckpoint++;
            } else if (metric.metricName().tags().isEmpty()) {
              assertMetric(metric, (totalRequests + 2) / 3);
              helloRequestsCheckpoint++;
            }
            break;
        }
      }
    }
    assertEquals(2, totalRequestsCheckpoint);
    assertEquals(2, helloTag1RequestsCheckpoint);
    assertEquals(2, helloTag2RequestsCheckpoint);
    assertEquals(2, helloRequestsCheckpoint);
  }

  @Test
  public void test4xxMetrics() {
    Response response = ClientBuilder.newClient(app.resourceConfig.getConfiguration())
        .target(server.getURI())
        .path("/private/fake")
        .request(MediaType.APPLICATION_JSON_TYPE)
        .get();
    assertEquals(404, response.getStatus());

    ClientBuilder.newClient(app.resourceConfig.getConfiguration())
        .target(server.getURI())
        .path("/private/fake")
        .request(MediaType.APPLICATION_JSON_TYPE)
        .get();

    //checkpoints ensure that all the assertions are tested
    int rateCheckpoint4xx = 0;
    int windowCheckpoint4xx = 0;
    int rateCheckpoint429 = 0;
    int windowCheckpoint429 = 0;
    int rateCheckpointNot4xx = 0;
    int windowCheckpointNot4xx = 0;
    int anyErrorRateCheckpoint = 0;
    int anyErrorWindowCheckpoint = 0;

    for (KafkaMetric metric : TestMetricsReporter.getMetricTimeseries()) {
      if (metric.metricName().name().equals("request-error-rate")
          && metric.metricName().group().equals("jersey-metrics")) {
        assertTrue(metric.measurable().toString().toLowerCase().startsWith("rate"));
        Object metricValue = metric.metricValue();
        assertTrue(metricValue instanceof Double, "Error rate metrics should be measurable");
        double errorRateValue = (double) metricValue;
        if (metric.metricName().tags().getOrDefault(HTTP_STATUS_CODE_TAG, "").equals("4xx")) {
          rateCheckpoint4xx++;
          assertTrue(errorRateValue > 0, "Actual: " + errorRateValue);
        } else if (metric.metricName().tags().getOrDefault(HTTP_STATUS_CODE_TAG, "").equals("429")) {
          rateCheckpoint429++;
          assertTrue(errorRateValue == 0.0 || Double.isNaN(errorRateValue),
              String.format("Actual: %f (%s)", errorRateValue, metric.metricName()));
        } else if (!metric.metricName().tags().isEmpty()) {
          rateCheckpointNot4xx++;
          assertTrue(errorRateValue == 0.0 || Double.isNaN(errorRateValue),
              String.format("Actual: %f (%s)", errorRateValue, metric.metricName()));
        } else {
          anyErrorRateCheckpoint++;
          //average rate is not consistently above 0 here, so not validating
        }
      }
      if (metric.metricName().name().equals("request-error-count")
          && metric.metricName().group().equals("jersey-metrics")) {
        assertTrue(metric.measurable().toString().toLowerCase().startsWith("sampledstat"));
        Object metricValue = metric.metricValue();
        assertTrue(metricValue instanceof Double, "Error count metrics should be measurable");
        double errorCountValue = (double) metricValue;
        if (metric.metricName().tags().getOrDefault(HTTP_STATUS_CODE_TAG, "").equals("4xx")) {
          windowCheckpoint4xx++;
          assertTrue(errorCountValue == 2.0, "Actual: " + errorCountValue);
        } else if (metric.metricName().tags().getOrDefault(HTTP_STATUS_CODE_TAG, "").equals("429")) {
          windowCheckpoint429++;
        } else if (!metric.metricName().tags().isEmpty()) {
          windowCheckpointNot4xx++;
          assertTrue(
              errorCountValue == 0.0 || Double.isNaN(errorCountValue),
              String.format("Actual: %f (%s)", errorCountValue, metric.metricName()));
        } else {
          anyErrorWindowCheckpoint++;
          assertTrue(errorCountValue == 2.0, "Count for all errors actual: " + errorCountValue);
        }
      }
    }
    int non4xxCount = HTTP_STATUS_CODE_TEXT.length - 2; // excluded 4xx and 429
    assertEquals(1, anyErrorRateCheckpoint); //A Single rate metric for the two errors
    assertEquals(1, anyErrorWindowCheckpoint); //A single windowed metric for the two errors
    assertEquals(1, rateCheckpoint4xx); //Single rate metric for the two 4xx errors
    assertEquals(1, windowCheckpoint429); ///A single windowed metric for the two 4xx errors
    assertEquals(1, rateCheckpoint429); //Single rate metric for the 429 errors
    assertEquals(1, windowCheckpoint4xx); ///A single windowed metric for the 429 errors
    assertEquals(non4xxCount ,
        rateCheckpointNot4xx); //Metrics for each of unknown, 1xx, 2xx, 3xx, 5xx and 429 (which is not in the HTTP_STATUS_CODE_TEXT array)
    assertEquals(non4xxCount,
        windowCheckpointNot4xx); //Metrics for each of unknown, 1xx, 2xx, 3xx, 5xx for windowed metrics
  }

  @Test
  public void test429Metrics() throws InterruptedException {
    make429Call();
    make429Call();

    //checkpoints ensure that all the assertions are tested
    int windowCheckpoint429 = 0;
    int rateCheckpoint429 = 0;

    // Frustrating, but we get a concurrent modification exception if we don't wait for the metrics to finish writing before querying the metrics list
    Thread.sleep(500);

    for (KafkaMetric metric : TestMetricsReporter.getMetricTimeseries()) {
      if (metric.metricName().name().equals("request-error-rate")
          && metric.metricName().group().equals("jersey-metrics")
          && metric.metricName().tags()
          .getOrDefault(HTTP_STATUS_CODE_TAG, "").equals("429")) {
        assertTrue(metric.measurable().toString().toLowerCase().startsWith("rate"));
        Object metricValue = metric.metricValue();
        assertTrue(metricValue instanceof Double, "Error rate metrics should be measurable");
        double errorRateValue = (double) metricValue;
        rateCheckpoint429++;
        assertTrue(errorRateValue > 0, "Actual: " + errorRateValue);
      }

      if (metric.metricName().name().equals("request-error-count")
          && metric.metricName().group().equals("jersey-metrics")
          && metric.metricName().tags()
          .getOrDefault(HTTP_STATUS_CODE_TAG, "").equals("429")) {
        assertTrue(metric.measurable().toString().toLowerCase().startsWith("sampledstat"));
        Object metricValue = metric.metricValue();
        assertTrue(metricValue instanceof Double, "Error count metrics should be measurable");
        double errorCountValue = (double) metricValue;
        windowCheckpoint429++;
        assertEquals(2.0, errorCountValue, "Actual: " + errorCountValue);
      }
    }
    assertEquals(1, rateCheckpoint429); //Single rate metric for the two 429 error
    assertEquals(1, windowCheckpoint429); ///A single windowed metric for the two 4xx errors
  }

<<<<<<< HEAD
  @Disabled
=======
  @DisplayName("WithGlobalStatsRequestTagsEnabled")
  @Test
  // This tests validates that with METRICS_GLOBAL_STATS_REQUEST_TAGS_ENABLE_CONFIG enabled true,
  // the request-tags "value1" "value2" are on the global metrics for 429
  public void test429Metrics_WithGlobalStatsRequestTagsEnabled() throws InterruptedException {
    int totalRequests = 10;
    IntStream.range(0, totalRequests).forEach((i) -> make429Call());

    //checkpoints ensure that all the assertions are tested
    int rateCheckpoint429 = 0;
    int windowCheckpoint429 = 0;
    int windowTag1Checkpoint429 = 0;
    int windowTag2Checkpoint429 = 0;

    // Frustrating, but we get a concurrent modification exception if we don't wait for the metrics to finish writing before querying the metrics list
    Thread.sleep(500);

    for (KafkaMetric metric : TestMetricsReporter.getMetricTimeseries()) {
      if (metric.metricName().name().equals("request-error-rate")
          && metric.metricName().group().equals("jersey-metrics")
          && metric.metricName().tags()
          .getOrDefault(HTTP_STATUS_CODE_TAG, "").equals("429")) {
        assertTrue(metric.measurable().toString().toLowerCase().startsWith("rate"));
        Object metricValue = metric.metricValue();
        assertTrue(metricValue instanceof Double, "Error rate metrics should be measurable");
        double errorRateValue = (double) metricValue;
        rateCheckpoint429++;
        assertTrue(errorRateValue > 0, "Actual: " + errorRateValue);
      }

      if (metric.metricName().name().equals("request-error-count")
          && metric.metricName().group().equals("jersey-metrics")
          && metric.metricName().tags()
          .getOrDefault(HTTP_STATUS_CODE_TAG, "").equals("429")) {
        assertTrue(metric.measurable().toString().toLowerCase().startsWith("sampledstat"));
        Object metricValue = metric.metricValue();
        assertTrue(metricValue instanceof Double, "Error count metrics should be measurable");
        Map<String, String> tags = metric.metricName().tags();
        if (tags.containsValue("value1")) {
          assertMetric(metric, (totalRequests + 1) / 3);
          windowTag1Checkpoint429++;
        }  else if (tags.containsValue("value2")) {
          assertMetric(metric, totalRequests / 3);
          windowTag2Checkpoint429++;
        } else {
          assertMetric(metric, (totalRequests + 2) / 3);
          windowCheckpoint429++;
        }
      }
    }

    // Three rate metrics for the 429 errors
    assertEquals(3, rateCheckpoint429);
    // Three windowed metrics for the 4xx errors
    assertEquals(3, windowCheckpoint429 + windowTag1Checkpoint429 + windowTag2Checkpoint429);
  }

>>>>>>> 7f4ddf3c
  @Test
  public void testException5xxMetrics() {
    int totalRequests = 10;
    IntStream.range(0, totalRequests).forEach((i) -> makeFailedCall());

    int totalCheckpoint = 0;
    int totalCheckpoint5xx = 0;
    int totalCheckpointNon5xx = 0;
    int caughtCheckpoint5xx = 0;
    int caughtCheckpointNon5xx = 0;
    int caughtTag1Checkpoint5xx = 0;
    int caughtTag1CheckpointNon5xx = 0;
    int caughtTag2Checkpoint5xx = 0;
    int caughtTag2CheckpointNon5xx = 0;

    for (KafkaMetric metric : TestMetricsReporter.getMetricTimeseries()) {
      if (metric.metricName().group().equals("jersey-metrics")) {
        Map<String, String> tags = metric.metricName().tags();
        switch (metric.metricName().name()) {
          case "request-error-count": // global metrics
          case "request-error-total": // global metrics
            if (is5xxError(tags)) {
              assertMetric(metric, totalRequests);
              totalCheckpoint5xx++;
            } else if (tags.containsKey(HTTP_STATUS_CODE_TAG)) {
              assertMetric(metric, 0);
              totalCheckpointNon5xx++;
            } else if (tags.isEmpty()) {
              assertMetric(metric, totalRequests);
              totalCheckpoint++;
            }
            break;
          case "caught.request-error-count": // method metrics
          case "caught.request-error-total": // method metrics
            if (tags.containsValue("value1")) {
              if (is5xxError(tags)) {
                assertMetric(metric, (totalRequests + 1) / 3);
                caughtTag1Checkpoint5xx++;
              } else if (tags.containsKey(HTTP_STATUS_CODE_TAG)) {
                assertMetric(metric, 0);
                caughtTag1CheckpointNon5xx++;
              }
            } else if (tags.containsValue("value2")) {
              if (is5xxError(tags)) {
                assertMetric(metric, totalRequests / 3);
                caughtTag2Checkpoint5xx++;
              } else if (tags.containsKey(HTTP_STATUS_CODE_TAG)) {
                assertMetric(metric, 0);
                caughtTag2CheckpointNon5xx++;
              }
            } else {
              if (is5xxError(tags)) {
                assertMetric(metric, (totalRequests + 2) / 3);
                caughtCheckpoint5xx++;
              } else if (tags.containsKey(HTTP_STATUS_CODE_TAG)) {
                assertMetric(metric, 0);
                caughtCheckpointNon5xx++;
              }
            }
            break;
        }
      }
    }
    int non5xxCount = HTTP_STATUS_CODE_TEXT.length - 2;
    assertEquals(2, totalCheckpoint);
    assertEquals(2, totalCheckpoint5xx);
    assertEquals((non5xxCount + 1) * 2, totalCheckpointNon5xx); //include 429s
    assertEquals(2, caughtCheckpoint5xx);
    assertEquals((non5xxCount + 1) * 2, caughtCheckpointNon5xx); //include 429s
    assertEquals(2, caughtTag1Checkpoint5xx);
    assertEquals((non5xxCount + 1) * 2, caughtTag1CheckpointNon5xx); //include 429s
    assertEquals(2, caughtTag2Checkpoint5xx);
    assertEquals((non5xxCount + 1) * 2, caughtTag2CheckpointNon5xx); //include 429s
  }

  @DisplayName("WithGlobalStatsRequestTagsEnabled")
  @Test
  // This tests validates that with METRICS_GLOBAL_STATS_REQUEST_TAGS_ENABLE_CONFIG enabled true,
  // the request-tags "value1" "value2" are on the global metrics for 5XX
  public void testException5xxMetrics_WithGlobalStatsRequestTagsEnabled() {
    int totalRequests = 10;
    IntStream.range(0, totalRequests).forEach((i) -> makeFailedCall());

    int totalCheckpoint = 0;
    int totalCheckpoint5xx = 0;
    int totalCheckpointNon5xx = 0;
    int caughtCheckpoint5xx = 0;
    int caughtCheckpointNon5xx = 0;
    int caughtTag1Checkpoint5xx = 0;
    int caughtTag1CheckpointNon5xx = 0;
    int caughtTag2Checkpoint5xx = 0;
    int caughtTag2CheckpointNon5xx = 0;

    for (KafkaMetric metric : TestMetricsReporter.getMetricTimeseries()) {
      if (metric.metricName().group().equals("jersey-metrics")) {
        Map<String, String> tags = metric.metricName().tags();
        switch (metric.metricName().name()) {
          case "request-error-count": // global metrics
          case "request-error-total": // global metrics
            if (is5xxError(tags)) {
              if (tags.containsValue("value1")) {
                assertMetric(metric, (totalRequests + 1) / 3);
              } else if (tags.containsValue("value2")) {
                assertMetric(metric, totalRequests / 3);
              } else {
                assertMetric(metric, (totalRequests + 2) / 3);
              }
              totalCheckpoint5xx++;
            } else if (tags.containsKey(HTTP_STATUS_CODE_TAG)) {
              assertMetric(metric, 0);
              totalCheckpointNon5xx++;
            } else {
              if (tags.containsValue("value1")) {
                assertMetric(metric, (totalRequests + 1) / 3);
              } else if (tags.containsValue("value2")) {
                assertMetric(metric, totalRequests / 3);
              } else {
                assertMetric(metric, (totalRequests + 2) / 3);
              }
              totalCheckpoint++;
            }
            break;
          case "caught.request-error-count": // method metrics
          case "caught.request-error-total": // method metrics
            if (tags.containsValue("value1")) {
              if (is5xxError(tags)) {
                assertMetric(metric, (totalRequests + 1) / 3);
                caughtTag1Checkpoint5xx++;
              } else if (tags.containsKey(HTTP_STATUS_CODE_TAG)) {
                assertMetric(metric, 0);
                caughtTag1CheckpointNon5xx++;
              }
            } else if (tags.containsValue("value2")) {
              if (is5xxError(tags)) {
                assertMetric(metric, totalRequests / 3);
                caughtTag2Checkpoint5xx++;
              } else if (tags.containsKey(HTTP_STATUS_CODE_TAG)) {
                assertMetric(metric, 0);
                caughtTag2CheckpointNon5xx++;
              }
            } else {
              if (is5xxError(tags)) {
                assertMetric(metric, (totalRequests + 2) / 3);
                caughtCheckpoint5xx++;
              } else if (tags.containsKey(HTTP_STATUS_CODE_TAG)) {
                assertMetric(metric, 0);
                caughtCheckpointNon5xx++;
              }
            }
            break;
        }
      }
    }
    int non5xxCount = HTTP_STATUS_CODE_TEXT.length - 2;
    int tagVariants = 3;
    assertEquals(2 * tagVariants, totalCheckpoint);
    assertEquals(2 * tagVariants, totalCheckpoint5xx);
    assertEquals((non5xxCount + 1) * 2 * tagVariants, totalCheckpointNon5xx); //include 429s

    assertEquals(2, caughtCheckpoint5xx);
    assertEquals((non5xxCount + 1) * 2, caughtCheckpointNon5xx); //include 429s
    assertEquals(2, caughtTag1Checkpoint5xx);
    assertEquals((non5xxCount + 1) * 2, caughtTag1CheckpointNon5xx); //include 429s
    assertEquals(2, caughtTag2Checkpoint5xx);
    assertEquals((non5xxCount + 1) * 2, caughtTag2CheckpointNon5xx); //include 429s
  }

  @Test
  public void testMetricReporterConfiguration() {
    ApplicationWithFilter app;
    Properties props = new Properties();

    props.put(RestConfig.METRICS_REPORTER_CONFIG_PREFIX + "prop1", "val1");
    props.put(RestConfig.METRICS_REPORTER_CONFIG_PREFIX + "prop2", "val2");
    props.put(RestConfig.METRICS_REPORTER_CONFIG_PREFIX + "prop3", "override");
    props.put("prop3", "original");
    props.put(RestConfig.METRICS_REPORTER_CLASSES_CONFIG, "io.confluent.rest.TestMetricsReporter");
    props.put("not.prefixed.config", "val3");

    app = new ApplicationWithFilter(new TestRestConfig(props));
    TestMetricsReporter reporter = (TestMetricsReporter) app.getMetrics().reporters().get(0);

    assertTrue(reporter.getConfigs().containsKey("not.prefixed.config"));
    assertTrue(reporter.getConfigs().containsKey("prop1"));
    assertTrue(reporter.getConfigs().containsKey("prop2"));
    assertEquals(reporter.getConfigs().get("prop3"), "override");
  }

  @Test
  public void testMetricLatencySloSlaEnabled() {
    makeSuccessfulCall();

    Map<String, String> allMetrics = TestMetricsReporter.getMetricTimeseries()
        .stream()
        .collect(Collectors.toMap(
            x -> x.metricName().name(),
            x -> x.metricValue().toString(),
            (a, b) -> a));

    assertTrue(allMetrics.containsKey("response-below-latency-slo-total"));
    assertTrue(allMetrics.containsKey("response-above-latency-slo-total"));
    assertTrue(allMetrics.containsKey("response-below-latency-sla-total"));
    assertTrue(allMetrics.containsKey("response-above-latency-sla-total"));

    assertEquals(1, Double.valueOf(allMetrics.get("response-below-latency-slo-total")).intValue()
        + Double.valueOf(allMetrics.get("response-above-latency-slo-total")).intValue());
    assertEquals(1, Double.valueOf(allMetrics.get("response-below-latency-sla-total")).intValue()
        + Double.valueOf(allMetrics.get("response-above-latency-sla-total")).intValue());

    assertEquals(0, Double.valueOf(allMetrics.get("response-below-latency-slo-total")).intValue());
    assertEquals(1, Double.valueOf(allMetrics.get("response-above-latency-slo-total")).intValue());
    assertEquals(1, Double.valueOf(allMetrics.get("response-below-latency-sla-total")).intValue());
    assertEquals(0, Double.valueOf(allMetrics.get("response-above-latency-sla-total")).intValue());
  }

  @Test
  public void testGlobalLatencyMetricsForErrorsBeforeResourceMatching() {
    // call service that fails before resource matching
    long start = System.currentTimeMillis();
    makeFilterErrorCall();
    long elapsed = System.currentTimeMillis() - start + 100; // add buffer of a 100 ms

    // assert that global request latency metrics should all be under client elapsed time
    for (KafkaMetric metric : TestMetricsReporter.getMetricTimeseries()) {
      if (metric.metricName().group().equals("jersey-metrics")) {
        switch (metric.metricName().name()) {
          // the below metrics are global request latency metrics
          case "request-latency-avg":
          case "request-latency-max":
          case "request-latency-95":
          case "request-latency-99":
            assertTrue(Double.valueOf(metric.metricValue().toString()) < elapsed);
            break;
        }
      }
    }
  }

  private void makeSuccessfulCall() {
    Response response = ClientBuilder.newClient(app.resourceConfig.getConfiguration())
        .target(server.getURI())
        .path("/public/hello")
        .request(MediaType.APPLICATION_JSON_TYPE)
        .get();
    assertEquals(200, response.getStatus());
  }

  private void make429Call() {
    Response response = ClientBuilder.newClient(app.resourceConfig.getConfiguration())
        .target(server.getURI())
        .path("/public/fourTwoNine")
        .request(MediaType.APPLICATION_JSON_TYPE)
        .get();
    assertEquals(429, response.getStatus());
  }

  private void makeFailedCall() {
    Response response = ClientBuilder.newClient(app.resourceConfig.getConfiguration())
        .target(server.getURI())
        .path("/public/caught")
        .request(MediaType.APPLICATION_JSON_TYPE)
        .get();
    assertEquals(500, response.getStatus());
  }

  private void makeFilterErrorCall() {
    Response response = ClientBuilder.newClient(app.resourceConfig.getConfiguration())
        .target(server.getURI())
        .path("/public/filterError")
        .request(MediaType.APPLICATION_JSON_TYPE)
        .get();
    assertEquals(500, response.getStatus());
  }

  private boolean is5xxError(Map<String, String> tags) {
    return tags.getOrDefault(HTTP_STATUS_CODE_TAG, "").equals("5xx");
  }

  private void assertMetric(KafkaMetric metric, int expectedValue) {
    Object metricValue = metric.metricValue();
    assertTrue(metricValue instanceof Double, "Metrics should be measurable");
    double countValue = (double) metricValue;
    assertEquals(expectedValue, countValue, "Actual: " + countValue);
  }

  private class ApplicationWithFilter extends Application<TestRestConfig> {

    Configurable resourceConfig;

    ApplicationWithFilter(TestRestConfig props) {
      super(props);
    }

    @Override
    public void setupResources(Configurable<?> config, TestRestConfig appConfig) {
      resourceConfig = config;
      config.register(PrivateResource.class);
      config.register(new PublicResource());
      config.register(new Filter());
      config.register(new PreMatchingErrorFilter());
      config.register(new MyExceptionMapper(appConfig));

      // ensures the dispatch error message gets shown in the response
      // as opposed to a generic error page
      config.property(ServerProperties.RESPONSE_SET_STATUS_OVER_SEND_ERROR, true);
    }

    @Override
    protected void registerExceptionMappers(Configurable<?> config, TestRestConfig restConfig) {
      config.register(JsonParseExceptionMapper.class);
      config.register(JsonMappingExceptionMapper.class);
      config.register(ConstraintViolationExceptionMapper.class);
      config.register(new WebApplicationExceptionMapper(restConfig));
      config.register(new MyExceptionMapper(restConfig));
    }

    @Override
    protected void configurePostResourceHandling(ServletContextHandler context) {
      context.setErrorHandler(new ErrorHandler() {
        @Override
        public void handle(
            String target,
            Request baseRequest,
            HttpServletRequest request,
            HttpServletResponse response
        ) throws IOException, ServletException {
          handledException = (Throwable) request.getAttribute(RequestDispatcher.ERROR_EXCEPTION);
          super.handle(target, baseRequest, request, response);
        }
      });
    }

  }

  @Produces(MediaType.APPLICATION_JSON)
  @Path("/private")
  private static class PrivateResource {

    @GET
    @Path("/endpoint")
    public Void notAccessible() {
      return null;
    }
  }

  @Produces(MediaType.APPLICATION_JSON)
  @Path("/public/")
  public static class PublicResource {

    @GET
    @Path("/caught")
    @PerformanceMetric("caught")
    public Void caught() {
      throw new RuntimeException("cyrus");
    }

    @GET
    @Path("/hello")
    @PerformanceMetric("hello")
    public String hello() {
      return "hello";
    }

    @GET
    @Path("/fourTwoNine")
    @PerformanceMetric("fourTwoNine")
    public String fourTwoNine() {
      throw new StatusCodeException(Status.TOO_MANY_REQUESTS, new RuntimeException("kaboom"));
    }

    @GET
    @Path("/filterError")
    @PerformanceMetric("filterError")
    public String filterError() {
      return "should never get here";
    }
  }

  private class Filter implements ContainerRequestFilter {

    private final String[] tags = new String[]{"", "value1", "value2"};

    @Override
    public void filter(ContainerRequestContext context) {
      Map<String, String> maps = new HashMap<>();
      String value = tags[counter.getAndIncrement() % tags.length];
      if (value != null && value.length() > 0) {
        maps.put("tag", value);
      }
      context.setProperty(MetricsResourceMethodApplicationListener.REQUEST_TAGS_PROP_KEY, maps);
    }
  }

  @PreMatching
  private class PreMatchingErrorFilter implements ContainerRequestFilter {
    @Override
    public void filter(ContainerRequestContext context) {
      String path = context.getUriInfo().getPath();
      if (path.equals("public/filterError")) {
        throw new RuntimeException("Error before resource matching");
      }
    }
  }

  private final class MyExceptionMapper extends KafkaExceptionMapper {

    public MyExceptionMapper(final RestConfig restConfig) {
      super(restConfig);
    }

    @Override
    public Response toResponse(Throwable exception) {
      if (exception instanceof StatusCodeException) {
        return Response.status(Status.TOO_MANY_REQUESTS)
            .entity(new ErrorMessage(429, exception.getMessage())).build();
      } else {
        return super.toResponse(exception); // Need this to ensure return 500 for 5XX test
      }
    }
  }

  private static class StatusCodeException extends RuntimeException {

    private final Status status;
    private final int code;

    StatusCodeException(Status status, Throwable cause) {
      super(cause);
      this.status = requireNonNull(status);
      this.code = status.getStatusCode();
    }

    public Status getStatus() {
      return status;
    }

    public int getCode() {
      return code;
    }
  }

}<|MERGE_RESOLUTION|>--- conflicted
+++ resolved
@@ -290,9 +290,6 @@
     assertEquals(1, windowCheckpoint429); ///A single windowed metric for the two 4xx errors
   }
 
-<<<<<<< HEAD
-  @Disabled
-=======
   @DisplayName("WithGlobalStatsRequestTagsEnabled")
   @Test
   // This tests validates that with METRICS_GLOBAL_STATS_REQUEST_TAGS_ENABLE_CONFIG enabled true,
@@ -350,7 +347,6 @@
     assertEquals(3, windowCheckpoint429 + windowTag1Checkpoint429 + windowTag2Checkpoint429);
   }
 
->>>>>>> 7f4ddf3c
   @Test
   public void testException5xxMetrics() {
     int totalRequests = 10;
@@ -539,6 +535,7 @@
     assertEquals(reporter.getConfigs().get("prop3"), "override");
   }
 
+  @Disabled
   @Test
   public void testMetricLatencySloSlaEnabled() {
     makeSuccessfulCall();
