package io.confluent.rest.metrics;

import io.confluent.rest.*;
import io.confluent.rest.annotations.PerformanceMetric;
import org.apache.kafka.common.metrics.KafkaMetric;
import org.eclipse.jetty.server.Request;
import org.eclipse.jetty.server.Server;
import org.eclipse.jetty.server.handler.ErrorHandler;
import org.eclipse.jetty.servlet.ServletContextHandler;
import org.glassfish.jersey.server.ServerProperties;
<<<<<<< HEAD
import org.junit.After;
import org.junit.Before;
import org.junit.Ignore;
import org.junit.Test;
=======
import org.junit.jupiter.api.AfterEach;
import org.junit.jupiter.api.BeforeEach;
import org.junit.jupiter.api.Test;
>>>>>>> e2241b15

import java.io.IOException;
import java.util.HashMap;
import java.util.Map;
import java.util.Properties;
import java.util.concurrent.atomic.AtomicInteger;
import java.util.stream.IntStream;

import javax.servlet.RequestDispatcher;
import javax.servlet.ServletException;
import javax.servlet.http.HttpServletRequest;
import javax.servlet.http.HttpServletResponse;
import javax.ws.rs.GET;
import javax.ws.rs.Path;
import javax.ws.rs.ProcessingException;
import javax.ws.rs.Produces;
import javax.ws.rs.client.ClientBuilder;
import javax.ws.rs.container.ContainerRequestContext;
import javax.ws.rs.container.ContainerRequestFilter;
import javax.ws.rs.core.Configurable;
import javax.ws.rs.core.MediaType;
import javax.ws.rs.core.Response;

import static io.confluent.rest.metrics.MetricsResourceMethodApplicationListener.HTTP_STATUS_CODE_TAG;
import static io.confluent.rest.metrics.MetricsResourceMethodApplicationListener.HTTP_STATUS_CODE_TEXT;
import static org.junit.jupiter.api.Assertions.*;

public class MetricsResourceMethodApplicationListenerIntegrationTest {

  TestRestConfig config;
  ApplicationWithFilter app;
  private Server server;
  volatile Throwable handledException = null;
  private AtomicInteger counter;

  @BeforeEach
  public void setUp() throws Exception {
    TestMetricsReporter.reset();
    Properties props = new Properties();
    props.setProperty("debug", "false");
    props.put(RestConfig.METRICS_REPORTER_CLASSES_CONFIG, "io.confluent.rest.TestMetricsReporter");
    config = new TestRestConfig(props);
    app = new ApplicationWithFilter(config);
    server = app.createServer();
    server.start();
    counter = new AtomicInteger();
  }

  @AfterEach
  public void tearDown() throws Exception {
    server.stop();
    server.join();
  }

  @Test
  public void testListenerHandlesDispatchErrorsGracefully() {
    // request events do not follow the typical order when an error is raised during dispatch
    // this test ensures we properly handle the case where we might encounter events in the
    // following order.
    //
    // MATCHING_START -> REQUEST_MATCHED -> REQUEST_FILTERED
    //   -> RESOURCE_METHOD_START -> RESOURCE_METHOD_FINISHED -> ON_EXCEPTION -> FINISHED

    // RequestEvent.Type.FINISHED before RequestEvent.Type.RESP_FILTERS_START
    Response response = ClientBuilder.newClient(app.resourceConfig.getConfiguration())
        .target(server.getURI())
        .path("/private/endpoint")
        .request(MediaType.APPLICATION_JSON_TYPE)
        .get();
    assertEquals(500, response.getStatus());
    // ensure the true cause actually bubble up to the error handler
    assertNotNull(handledException);
    Throwable cause = handledException;
    while (!(cause instanceof ProcessingException)) {
      if (cause == cause.getCause()) {
        break;
      }
      cause = cause.getCause();
    }
    assertTrue(cause instanceof ProcessingException);
    assertEquals("Resource Java method invocation error.", cause.getMessage());
  }

  @Test
  public void testSuccessMetrics() {
    int totalRequests = 10;
    IntStream.range(0, totalRequests).forEach((i) -> makeSuccessfulCall());

    // checkpoints ensure that all the assertions are tested
    int totalRequestsCheckpoint = 0;
    int helloRequestsCheckpoint = 0;
    int helloTag1RequestsCheckpoint = 0;
    int helloTag2RequestsCheckpoint = 0;

    for (KafkaMetric metric : TestMetricsReporter.getMetricTimeseries()) {
      switch (metric.metricName().name()) {
        case "request-count": // global metrics
        case "request-total": // global metrics
          assertMetric(metric, totalRequests);
          totalRequestsCheckpoint++;
          break;
        case "hello.request-count": // method metrics
        case "hello.request-total": // method metrics
          if (metric.metricName().tags().containsValue("value1")) {
            assertMetric(metric, (totalRequests + 1) / 3);
            helloTag1RequestsCheckpoint++;
          } else if (metric.metricName().tags().containsValue("value2")) {
            assertMetric(metric, totalRequests / 3);
            helloTag2RequestsCheckpoint++;
          } else if (metric.metricName().tags().isEmpty()) {
            assertMetric(metric, (totalRequests + 2) / 3);
            helloRequestsCheckpoint++;
          }
          break;
      }
    }
    assertEquals(2, totalRequestsCheckpoint);
    assertEquals(2, helloTag1RequestsCheckpoint);
    assertEquals(2, helloTag2RequestsCheckpoint);
    assertEquals(2, helloRequestsCheckpoint);
  }

  @Test
  public void test4xxMetrics() {
    Response response = ClientBuilder.newClient(app.resourceConfig.getConfiguration())
        .target(server.getURI())
        .path("/private/fake")
        .request(MediaType.APPLICATION_JSON_TYPE)
        .get();
    assertEquals(404, response.getStatus());

    ClientBuilder.newClient(app.resourceConfig.getConfiguration())
        .target(server.getURI())
        .path("/private/fake")
        .request(MediaType.APPLICATION_JSON_TYPE)
        .get();

    //checkpoints ensure that all the assertions are tested
    int rateCheckpoint4xx = 0;
    int windowCheckpoint4xx = 0;
    int rateCheckpointNot4xx = 0;
    int windowCheckpointNot4xx = 0;
    int anyErrorRateCheckpoint = 0;
    int anyErrorWindowCheckpoint = 0;

    for (KafkaMetric metric : TestMetricsReporter.getMetricTimeseries()) {
      if (metric.metricName().name().equals("request-error-rate")) {
        assertTrue(metric.measurable().toString().toLowerCase().startsWith("rate"));
        Object metricValue = metric.metricValue();
        assertTrue(metricValue instanceof Double, "Error rate metrics should be measurable");
        double errorRateValue = (double) metricValue;
        if (metric.metricName().tags().getOrDefault(HTTP_STATUS_CODE_TAG, "").equals("4xx")) {
          rateCheckpoint4xx++;
          assertTrue(errorRateValue > 0, "Actual: " + errorRateValue);
        } else if (!metric.metricName().tags().isEmpty()) {
          rateCheckpointNot4xx++;
          assertTrue(errorRateValue == 0.0 || Double.isNaN(errorRateValue),
              String.format("Actual: %f (%s)", errorRateValue, metric.metricName()));
        } else {
          anyErrorRateCheckpoint++;
          //average rate is not consistently above 0 here, so not validating
        }
      }
      if (metric.metricName().name().equals("request-error-count")) {
        assertTrue(metric.measurable().toString().toLowerCase().startsWith("sampledstat"));
        Object metricValue = metric.metricValue();
        assertTrue(metricValue instanceof Double, "Error count metrics should be measurable");
        double errorCountValue = (double) metricValue;
        if (metric.metricName().tags().getOrDefault(HTTP_STATUS_CODE_TAG, "").equals("4xx")) {
          windowCheckpoint4xx++;
          assertTrue(errorCountValue == 2.0, "Actual: " + errorCountValue);
        } else if (!metric.metricName().tags().isEmpty()) {
          windowCheckpointNot4xx++;
          assertTrue(
              errorCountValue == 0.0 || Double.isNaN(errorCountValue),
              String.format("Actual: %f (%s)", errorCountValue, metric.metricName()));
        } else {
          anyErrorWindowCheckpoint++;
          assertTrue(errorCountValue == 2.0, "Count for all errors actual: " + errorCountValue);
        }
      }
    }
    int non4xxCount = HTTP_STATUS_CODE_TEXT.length - 1;
    assertEquals(1, anyErrorRateCheckpoint); //A Single rate metric for the two errors
    assertEquals(1, anyErrorWindowCheckpoint); //A single windowed metric for the two errors
    assertEquals(1, rateCheckpoint4xx); //Single rate metric for the two 4xx errors
    assertEquals(1, windowCheckpoint4xx); ///A single windowed metric for the two 4xx errors
    assertEquals(non4xxCount, rateCheckpointNot4xx); //Metrics for each of unknown, 1xx, 2xx, 3xx, 5xx
    assertEquals(non4xxCount, windowCheckpointNot4xx); //Metrics for each of unknown, 1xx, 2xx, 3xx, 5xx for windowed metrics
  }

  @Ignore
  @Test
  public void testException5xxMetrics() {
    int totalRequests = 10;
    IntStream.range(0, totalRequests).forEach((i) -> makeFailedCall());

    int totalCheckpoint = 0;
    int totalCheckpoint5xx = 0;
    int totalCheckpointNon5xx = 0;
    int caughtCheckpoint5xx = 0;
    int caughtCheckpointNon5xx = 0;
    int caughtTag1Checkpoint5xx = 0;
    int caughtTag1CheckpointNon5xx = 0;
    int caughtTag2Checkpoint5xx = 0;
    int caughtTag2CheckpointNon5xx = 0;

    for (KafkaMetric metric : TestMetricsReporter.getMetricTimeseries()) {
      Map<String, String> tags = metric.metricName().tags();
      switch (metric.metricName().name()) {
        case "request-error-count": // global metrics
        case "request-error-total": // global metrics
          if (is5xxError(tags)) {
            assertMetric(metric, totalRequests);
            totalCheckpoint5xx++;
          } else if (tags.containsKey(HTTP_STATUS_CODE_TAG)) {
            assertMetric(metric, 0);
            totalCheckpointNon5xx++;
          } else if (tags.isEmpty()) {
            assertMetric(metric, totalRequests);
            totalCheckpoint++;
          }
          break;
        case "caught.request-error-count": // method metrics
        case "caught.request-error-total": // method metrics
          if (tags.containsValue("value1")) {
            if (is5xxError(tags)) {
              assertMetric(metric, (totalRequests + 1) / 3);
              caughtTag1Checkpoint5xx++;
            } else if (tags.containsKey(HTTP_STATUS_CODE_TAG)) {
              assertMetric(metric, 0);
              caughtTag1CheckpointNon5xx++;
            }
          } else if (tags.containsValue("value2")) {
            if (is5xxError(tags)) {
              assertMetric(metric, totalRequests / 3);
              caughtTag2Checkpoint5xx++;
            } else if (tags.containsKey(HTTP_STATUS_CODE_TAG)) {
              assertMetric(metric, 0);
              caughtTag2CheckpointNon5xx++;
            }
          } else {
            if (is5xxError(tags)) {
              assertMetric(metric, (totalRequests + 2) / 3);
              caughtCheckpoint5xx++;
            } else if (tags.containsKey(HTTP_STATUS_CODE_TAG)) {
              assertMetric(metric, 0);
              caughtCheckpointNon5xx++;
            }
          }
          break;
      }
    }
    int non5xxCount = HTTP_STATUS_CODE_TEXT.length - 1;
    assertEquals(2, totalCheckpoint);
    assertEquals(2, totalCheckpoint5xx);
    assertEquals(non5xxCount * 2, totalCheckpointNon5xx);
    assertEquals(2, caughtCheckpoint5xx);
    assertEquals(non5xxCount * 2, caughtCheckpointNon5xx);
    assertEquals(2, caughtTag1Checkpoint5xx);
    assertEquals(non5xxCount * 2, caughtTag1CheckpointNon5xx);
    assertEquals(2, caughtTag2Checkpoint5xx);
    assertEquals(non5xxCount * 2, caughtTag2CheckpointNon5xx);
  }

  @Test
  public void testMetricReporterConfiguration() {
    ApplicationWithFilter app;
    Properties props = new Properties();

    props.put(RestConfig.METRICS_REPORTER_CONFIG_PREFIX + "prop1", "val1");
    props.put(RestConfig.METRICS_REPORTER_CONFIG_PREFIX + "prop2", "val2");
    props.put(RestConfig.METRICS_REPORTER_CONFIG_PREFIX + "prop3", "override");
    props.put("prop3", "original");
    props.put(RestConfig.METRICS_REPORTER_CLASSES_CONFIG, "io.confluent.rest.TestMetricsReporter");
    props.put("not.prefixed.config", "val3");

    app = new ApplicationWithFilter(new TestRestConfig(props));
    TestMetricsReporter reporter = (TestMetricsReporter) app.getMetrics().reporters().get(0);

    assertTrue(reporter.getConfigs().containsKey("not.prefixed.config"));
    assertTrue(reporter.getConfigs().containsKey("prop1"));
    assertTrue(reporter.getConfigs().containsKey("prop2"));
    assertEquals(reporter.getConfigs().get("prop3"), "override");
  }

  private void makeSuccessfulCall() {
    Response response = ClientBuilder.newClient(app.resourceConfig.getConfiguration())
            .target(server.getURI())
            .path("/public/hello")
            .request(MediaType.APPLICATION_JSON_TYPE)
            .get();
    assertEquals(200, response.getStatus());
  }

  private void makeFailedCall() {
    Response response = ClientBuilder.newClient(app.resourceConfig.getConfiguration())
            .target(server.getURI())
            .path("/public/caught")
            .request(MediaType.APPLICATION_JSON_TYPE)
            .get();
    assertEquals(500, response.getStatus());
  }

  private boolean is5xxError(Map<String, String> tags) {
    return tags.getOrDefault(HTTP_STATUS_CODE_TAG, "").equals("5xx");
  }

  private void assertMetric(KafkaMetric metric, int expectedValue) {
    Object metricValue = metric.metricValue();
    assertTrue(metricValue instanceof Double, "Metrics should be measurable");
    double countValue = (double) metricValue;
    assertEquals(expectedValue, countValue, "Actual: " + countValue);
  }

  private class ApplicationWithFilter extends Application<TestRestConfig> {

    Configurable resourceConfig;

    ApplicationWithFilter(TestRestConfig props) {
      super(props);
    }

    @Override
    public void setupResources(Configurable<?> config, TestRestConfig appConfig) {
      resourceConfig = config;
      config.register(PrivateResource.class);
      config.register(new PublicResource());
      config.register(new Filter());

      // ensures the dispatch error message gets shown in the response
      // as opposed to a generic error page
      config.property(ServerProperties.RESPONSE_SET_STATUS_OVER_SEND_ERROR, true);
    }

    @Override
    protected void configurePostResourceHandling(ServletContextHandler context) {
      context.setErrorHandler(new ErrorHandler() {
        @Override
        public void handle(
            String target,
            Request baseRequest,
            HttpServletRequest request,
            HttpServletResponse response
        ) throws IOException, ServletException {
          handledException = (Throwable) request.getAttribute(RequestDispatcher.ERROR_EXCEPTION);
          super.handle(target, baseRequest, request, response);
        }
      });
    }

  }

  @Produces(MediaType.APPLICATION_JSON)
  @Path("/private")
  private static class PrivateResource {

    @GET
    @Path("/endpoint")
    public Void notAccessible() {
      return null;
    }
  }

  @Produces(MediaType.APPLICATION_JSON)
  @Path("/public/")
  public static class PublicResource {

    @GET
    @Path("/caught")
    @PerformanceMetric("caught")
    public Void caught() {
      throw new RuntimeException("cyrus");
    }

    @GET
    @Path("/hello")
    @PerformanceMetric("hello")
    public String hello() {
      return "hello";
    }
  }

  public class Filter implements ContainerRequestFilter {
    private final String[] tags = new String[]{"", "value1", "value2"};
    @Override
    public void filter(ContainerRequestContext context) {
      Map<String, String> maps = new HashMap<>();
      String value = tags[counter.getAndIncrement() % tags.length];
      if (value != null && value.length() > 0) {
        maps.put("tag", value);
      }
      context.setProperty(MetricsResourceMethodApplicationListener.REQUEST_TAGS_PROP_KEY, maps);
    }
  }
}<|MERGE_RESOLUTION|>--- conflicted
+++ resolved
@@ -8,16 +8,10 @@
 import org.eclipse.jetty.server.handler.ErrorHandler;
 import org.eclipse.jetty.servlet.ServletContextHandler;
 import org.glassfish.jersey.server.ServerProperties;
-<<<<<<< HEAD
-import org.junit.After;
-import org.junit.Before;
-import org.junit.Ignore;
-import org.junit.Test;
-=======
 import org.junit.jupiter.api.AfterEach;
 import org.junit.jupiter.api.BeforeEach;
 import org.junit.jupiter.api.Test;
->>>>>>> e2241b15
+import org.junit.jupiter.api.Disabled;
 
 import java.io.IOException;
 import java.util.HashMap;
@@ -209,7 +203,7 @@
     assertEquals(non4xxCount, windowCheckpointNot4xx); //Metrics for each of unknown, 1xx, 2xx, 3xx, 5xx for windowed metrics
   }
 
-  @Ignore
+  @Disabled
   @Test
   public void testException5xxMetrics() {
     int totalRequests = 10;
